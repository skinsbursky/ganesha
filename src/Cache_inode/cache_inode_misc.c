/*
 * vim:expandtab:shiftwidth=8:tabstop=8:
 *
 * Copyright CEA/DAM/DIF  (2008)
 * contributeur : Philippe DENIEL   philippe.deniel@cea.fr
 *                Thomas LEIBOVICI  thomas.leibovici@cea.fr
 *
 *
 * This program is free software; you can redistribute it and/or
 * modify it under the terms of the GNU Lesser General Public
 * License as published by the Free Software Foundation; either
 * version 3 of the License, or (at your option) any later version.
 *
 * This program is distributed in the hope that it will be useful,
 * but WITHOUT ANY WARRANTY; without even the implied warranty of
 * MERCHANTABILITY or FITNESS FOR A PARTICULAR PURPOSE.  See the GNU
 * Lesser General Public License for more details.
 *
 * You should have received a copy of the GNU Lesser General Public
 * License along with this library; if not, write to the Free Software
 * Foundation, Inc., 51 Franklin Street, Fifth Floor, Boston, MA  02110-1301  USA
 *
 * ---------------------------------------
 *
 * \File    cache_inode_misc.c
 * \author  $Author: deniel $
 * \date    $Date: 2006/01/05 15:14:51 $
 * \version $Revision: 1.63 $
 * \brief   Some routines for management of the cache_inode layer, shared by other calls.
 *
 * HashTable.c : Some routines for management of the cache_inode layer, shared by other calls.
 *
 *
 */
#ifdef HAVE_CONFIG_H
#include "config.h"
#endif

#ifdef _SOLARIS
#include "solaris_port.h"
#endif                          /* _SOLARIS */

#include "LRU_List.h"
#include "log_macros.h"
#include "HashData.h"
#include "HashTable.h"
#include "fsal.h"
#include "cache_inode.h"
#include "cache_content.h"
#include "stuff_alloc.h"

#include <unistd.h>
#include <sys/types.h>
#include <sys/param.h>
#include <time.h>
#include <pthread.h>
#include <string.h>

const char *cache_inode_err_str(int err)
{
  switch(err)
    {
      case CACHE_INODE_SUCCESS:               return "CACHE_INODE_SUCCESS";
      case CACHE_INODE_MALLOC_ERROR:          return "CACHE_INODE_MALLOC_ERROR";
      case CACHE_INODE_POOL_MUTEX_INIT_ERROR: return "CACHE_INODE_POOL_MUTEX_INIT_ERROR";
      case CACHE_INODE_GET_NEW_LRU_ENTRY:     return "CACHE_INODE_GET_NEW_LRU_ENTRY";
      case CACHE_INODE_UNAPPROPRIATED_KEY:    return "CACHE_INODE_UNAPPROPRIATED_KEY";
      case CACHE_INODE_INIT_ENTRY_FAILED:     return "CACHE_INODE_INIT_ENTRY_FAILED";
      case CACHE_INODE_FSAL_ERROR:            return "CACHE_INODE_FSAL_ERROR";
      case CACHE_INODE_LRU_ERROR:             return "CACHE_INODE_LRU_ERROR";
      case CACHE_INODE_HASH_SET_ERROR:        return "CACHE_INODE_HASH_SET_ERROR";
      case CACHE_INODE_NOT_A_DIRECTORY:       return "CACHE_INODE_NOT_A_DIRECTORY";
      case CACHE_INODE_INCONSISTENT_ENTRY:    return "CACHE_INODE_INCONSISTENT_ENTRY";
      case CACHE_INODE_BAD_TYPE:              return "CACHE_INODE_BAD_TYPE";
      case CACHE_INODE_ENTRY_EXISTS:          return "CACHE_INODE_ENTRY_EXISTS";
      case CACHE_INODE_DIR_NOT_EMPTY:         return "CACHE_INODE_DIR_NOT_EMPTY";
      case CACHE_INODE_NOT_FOUND:             return "CACHE_INODE_NOT_FOUND";
      case CACHE_INODE_INVALID_ARGUMENT:      return "CACHE_INODE_INVALID_ARGUMENT";
      case CACHE_INODE_INSERT_ERROR:          return "CACHE_INODE_INSERT_ERROR";
      case CACHE_INODE_HASH_TABLE_ERROR:      return "CACHE_INODE_HASH_TABLE_ERROR";
      case CACHE_INODE_FSAL_EACCESS:          return "CACHE_INODE_FSAL_EACCESS";
      case CACHE_INODE_IS_A_DIRECTORY:        return "CACHE_INODE_IS_A_DIRECTORY";
      case CACHE_INODE_FSAL_EPERM:            return "CACHE_INODE_FSAL_EPERM";
      case CACHE_INODE_NO_SPACE_LEFT:         return "CACHE_INODE_NO_SPACE_LEFT";
      case CACHE_INODE_CACHE_CONTENT_ERROR:   return "CACHE_INODE_CACHE_CONTENT_ERROR";
      case CACHE_INODE_CACHE_CONTENT_EXISTS:  return "CACHE_INODE_CACHE_CONTENT_EXISTS";
      case CACHE_INODE_CACHE_CONTENT_EMPTY:   return "CACHE_INODE_CACHE_CONTENT_EMPTY";
      case CACHE_INODE_READ_ONLY_FS:          return "CACHE_INODE_READ_ONLY_FS";
      case CACHE_INODE_IO_ERROR:              return "CACHE_INODE_IO_ERROR";
      case CACHE_INODE_FSAL_ESTALE:           return "CACHE_INODE_FSAL_ESTALE";
      case CACHE_INODE_FSAL_ERR_SEC:          return "CACHE_INODE_FSAL_ERR_SEC";
      case CACHE_INODE_STATE_CONFLICT:        return "CACHE_INODE_STATE_CONFLICT";
      case CACHE_INODE_QUOTA_EXCEEDED:        return "CACHE_INODE_QUOTA_EXCEEDED";
      case CACHE_INODE_DEAD_ENTRY:            return "CACHE_INODE_DEAD_ENTRY";
      case CACHE_INODE_ASYNC_POST_ERROR:      return "CACHE_INODE_ASYNC_POST_ERROR";
      case CACHE_INODE_NOT_SUPPORTED:         return "CACHE_INODE_NOT_SUPPORTED";
      case CACHE_INODE_STATE_ERROR:           return "CACHE_INODE_STATE_ERROR";
      case CACHE_INODE_FSAL_DELAY:            return "CACHE_INODE_FSAL_DELAY";
      case CACHE_INODE_NAME_TOO_LONG:         return "CACHE_INODE_NAME_TOO_LONG";
      default: return "unknown";
    }
}

#ifdef _USE_PROXY
void cache_inode_print_srvhandle(char *comment, cache_entry_t * pentry);
#endif

/**
 *
 * cache_inode_compare_key_fsal: Compares two keys used in cache inode.
 *
 * Compare two keys used in cache inode. These keys are basically made from FSAL
 * related information.
 *
 * @param buff1 [IN] first key
 * @param buff2 [IN] second key
 * @return 0 if keys are the same, 1 otherwise
 *
 * @see FSAL_handlecmp
 *
 */
int cache_inode_compare_key_fsal(hash_buffer_t * buff1, hash_buffer_t * buff2)
{
  fsal_status_t status;
  cache_inode_fsal_data_t *pfsdata1 = NULL;
  cache_inode_fsal_data_t *pfsdata2 = NULL;

  /* Test if one of teh entries are NULL */
  if(buff1->pdata == NULL)
    return (buff2->pdata == NULL) ? 0 : 1;
  else
    {
      if(buff2->pdata == NULL)
        return -1;              /* left member is the greater one */
      else
        {
          int rc;
          pfsdata1 = (cache_inode_fsal_data_t *) (buff1->pdata);
          pfsdata2 = (cache_inode_fsal_data_t *) (buff2->pdata);

          rc = (!FSAL_handlecmp(&pfsdata1->handle, &pfsdata2->handle, &status)
                && (pfsdata1->cookie == pfsdata2->cookie)) ? 0 : 1;

          return rc;
        }

    }
  /* This line should never be reached */
}                               /* cache_inode_compare_key_fsal */

/**
 *
 * cache_inode_fsaldata_2_key: builds a key from the FSAL data.
 *
 * Builds a key from the FSAL data. If the key is used for reading and stay local to the function
 * pclient can be NULL (psfsdata in the scope of the current calling routine is used). If the key
 * must survive after the end of the calling routine, a new key is allocated and ressource in *pclient are used
 *
 * @param pkey [OUT] computed key
 * @param pfsdata [IN] FSAL data to be used to compute the key
 * @param pclient [INOUT] if NULL, pfsdata is used to build the key (that stay local), if not pool_key is used to
 * allocate a new key
 * @return 0 if keys if successfully build, 1 otherwise
 *
 */
int cache_inode_fsaldata_2_key(hash_buffer_t * pkey, cache_inode_fsal_data_t * pfsdata,
                               cache_inode_client_t * pclient)
{
  cache_inode_fsal_data_t *ppoolfsdata = NULL;

  /* Allocate a new key for storing data, if this a set, not a get
   * in the case of a 'get' key, pclient == NULL and * pfsdata is used */

  if(pclient != NULL)
    {
      GetFromPool(ppoolfsdata, &pclient->pool_key, cache_inode_fsal_data_t);
      if(ppoolfsdata == NULL)
        {
          LogDebug(COMPONENT_CACHE_INODE,
                   "Can't allocate a new key from cache pool");
          return 1;
        }

      *ppoolfsdata = *pfsdata;

      pkey->pdata = (caddr_t) ppoolfsdata;
    }
  else
    pkey->pdata = (caddr_t) pfsdata;

  pkey->len = sizeof(cache_inode_fsal_data_t);

  return 0;
}                               /* cache_inode_fsaldata_2_key */

/**
 *
 * cache_inode_release_fsaldata_key: release a fsal key used to access the cache inode
 *
 * Release a fsal key used to access the cache inode.
 *
 * @param pkey    [IN]    pointer to the key to be freed
 * @param pclient [INOUT] ressource allocated by the client for the nfs management.
 *
 * @return nothing (void function)
 *
 */
void cache_inode_release_fsaldata_key(hash_buffer_t * pkey,
                                      cache_inode_client_t * pclient)
{
  cache_inode_fsal_data_t *ppoolfsdata = NULL;

  ppoolfsdata = (cache_inode_fsal_data_t *) pkey->pdata;

  ReleaseToPool(ppoolfsdata, &pclient->pool_key);
}                               /* cache_inode_release_fsaldata_key */

/**
 *
 * cache_inode_new_entry: adds a new entry to the cache_inode.
 *
 * adds a new entry to the cache_inode. These function os used to allocate entries of any kind. Some
 * parameter are meaningless for some types or used for others.
 *
 * @param pfsdata [IN] FSAL data for the entry to be created (used to build the key)
 * @param pfsal_attr [in] attributes for the entry (unused if value == NULL). Used for caching.
 * @param type [IN] type of the entry to be created.
 * @param link_content [IN] if type == SYMBOLIC_LINK, this is the content of the link. Unused otherwise
 * @param pentry_dir_prev [IN] if type == DIR_CONTINUE, this is the previous entry in the dir_chain. Unused otherwise.
 * @param ht [INOUT] hash table used for the cache.
 * @param pclient [INOUT]ressource allocated by the client for the nfs management.
 * @param pcontext [IN] FSAL credentials for the operation.
 * @param create_flag [IN] a flag which shows if the entry is newly created or not
 * @param pstatus [OUT] returned status.
 *
 * @return the same as *pstatus
 *
 */
cache_entry_t *cache_inode_new_entry(cache_inode_fsal_data_t * pfsdata,
                                     fsal_attrib_list_t * pfsal_attr,
                                     cache_inode_file_type_t type,
                                     cache_inode_create_arg_t * pcreate_arg,
                                     cache_entry_t * pentry_dir_prev,
                                     hash_table_t * ht,
                                     cache_inode_client_t * pclient,
                                     fsal_op_context_t * pcontext,
                                     unsigned int create_flag,
                                     cache_inode_status_t * pstatus)
{
  cache_entry_t *pentry = NULL;
  cache_inode_dir_data_t *pdir_data = NULL;
  hash_buffer_t key, value;
  fsal_attrib_list_t fsal_attributes;
  fsal_status_t fsal_status;
  int i = 0;
  int rc = 0;
  off_t size_in_cache;
  cache_content_status_t cache_content_status ;

  /* Set the return default to CACHE_INODE_SUCCESS */
  *pstatus = CACHE_INODE_SUCCESS;

  /* stat */
  pclient->stat.nb_call_total += 1;
  pclient->stat.func_stats.nb_call[CACHE_INODE_NEW_ENTRY] += 1;

  /* Turn the input to a hash key */
  if(cache_inode_fsaldata_2_key(&key, pfsdata, NULL))
    {
      *pstatus = CACHE_INODE_UNAPPROPRIATED_KEY;

      /* stat */
      pclient->stat.func_stats.nb_err_unrecover[CACHE_INODE_NEW_ENTRY] += 1;
      cache_inode_release_fsaldata_key(&key, pclient);

      return NULL;
    }

  /* Check if the entry doesn't already exists */
  if(HashTable_Get(ht, &key, &value) == HASHTABLE_SUCCESS)
    {
      /* Entry is already in the cache, do not add it */
      pentry = (cache_entry_t *) value.pdata;
      *pstatus = CACHE_INODE_ENTRY_EXISTS;

      LogDebug(COMPONENT_CACHE_INODE,
               "cache_inode_new_entry: Trying to add an already existing entry. Found entry %p type: %d State: %d, New type: %d",
               pentry, pentry->internal_md.type, pentry->internal_md.valid_state, type);

      /* stat */
      pclient->stat.func_stats.nb_err_retryable[CACHE_INODE_NEW_ENTRY] += 1;

      return pentry;
    }

  GetFromPool(pentry, &pclient->pool_entry, cache_entry_t);
  if(pentry == NULL)
    {
      LogCrit(COMPONENT_CACHE_INODE,
              "cache_inode_new_entry: Can't allocate a new entry from cache pool");
      *pstatus = CACHE_INODE_MALLOC_ERROR;

      /* stat */
      pclient->stat.func_stats.nb_err_unrecover[CACHE_INODE_NEW_ENTRY] += 1;

      return NULL;
    }

  /* if entry is of tyep DIR_CONTINUE or DIR_BEGINNING, it should have a pdir_data */
  if(type == DIR_BEGINNING || type == DIR_CONTINUE || type == FS_JUNCTION )
    {
      GetFromPool(pdir_data, &pclient->pool_dir_data, cache_inode_dir_data_t);
      if(pdir_data == NULL)
        {
          LogCrit(COMPONENT_CACHE_INODE,
                  "cache_inode_new_entry: Can't allocate a new dir_data from cache pool");
          *pstatus = CACHE_INODE_MALLOC_ERROR;

          /* stat */
          pclient->stat.func_stats.nb_err_unrecover[CACHE_INODE_NEW_ENTRY] += 1;

          return NULL;
        }

      if(type == DIR_BEGINNING || type == FS_JUNCTION )
        pentry->object.dir_begin.pdir_data = pdir_data;
      else
        pentry->object.dir_cont.pdir_data = pdir_data;
    }

  /*  if( type == DIR_BEGINNING || type == DIR_CONTINUE ) */

  if(rw_lock_init(&(pentry->lock)) != 0)
    {
      ReleaseToPool(pentry, &pclient->pool_entry);
      LogCrit(COMPONENT_CACHE_INODE,
              "cache_inode_new_entry: rw_lock_init returned %d (%s)",
              errno, strerror(errno));
      *pstatus = CACHE_INODE_INIT_ENTRY_FAILED;

      /* stat */
      pclient->stat.func_stats.nb_err_retryable[CACHE_INODE_NEW_ENTRY] += 1;

      return NULL;
    }

  /* Call FSAL to get information about the object if not provided, except for DIR_CONTINUE
   * that points to their DIR_BEGINNING .
   * If attributes are provided as pfsal_attr parameter, use them. Call FSAL_getattrs otherwise. */
  if(pfsal_attr == NULL)
    {
      /* No attributes are provided, use FSAL_getattrs to query them. */
      if(type != DIR_CONTINUE)
        {
          fsal_attributes.asked_attributes = pclient->attrmask;
          fsal_status = FSAL_getattrs(&pfsdata->handle, pcontext, &fsal_attributes);

          if(FSAL_IS_ERROR(fsal_status))
            {
              /* Put the entry back in its pool */
              LogCrit(COMPONENT_CACHE_INODE,
                      "cache_inode_new_entry: FSAL_getattrs failed for pentry = %p",
                      pentry);
              ReleaseToPool(pentry, &pclient->pool_entry);
              *pstatus = cache_inode_error_convert(fsal_status);

              if(fsal_status.major == ERR_FSAL_STALE)
                {
                  cache_inode_status_t kill_status;

                  LogCrit(COMPONENT_CACHE_INODE,
                          "cache_inode_new_entry: Stale FSAL File Handle detected for pentry = %p",
                          pentry);

                  if(cache_inode_kill_entry(pentry, ht, pclient, &kill_status) !=
                     CACHE_INODE_SUCCESS)
                    LogCrit(COMPONENT_CACHE_INODE,
                            "cache_inode_new_entry: Could not kill entry %p, status = %u",
                             pentry, kill_status);

                }
              /* stat */
              pclient->stat.func_stats.nb_err_unrecover[CACHE_INODE_NEW_ENTRY] += 1;

              return NULL;
            }
        }
    }
  else
    {
      /* Use the provided attributes */
      fsal_attributes = *pfsal_attr;
    }

  /* Init the internal metadata */
  pentry->internal_md.type = type;
  pentry->internal_md.valid_state = VALID;
  pentry->internal_md.read_time = 0;
  pentry->internal_md.mod_time = pentry->internal_md.alloc_time = time(NULL);
  pentry->internal_md.refresh_time = pentry->internal_md.alloc_time;

  pentry->gc_lru_entry = NULL;
  pentry->gc_lru = NULL;

  /* No parent for now, it will be added in cache_inode_add_cached_dirent */
  pentry->parent_list = NULL;

  switch (type)
    {
    case REGULAR_FILE:
      LogDebug(COMPONENT_CACHE_INODE,
               "cache_inode_new_entry: Adding a REGULAR_FILE pentry = %p",
               pentry);

      pentry->object.file.handle = pfsdata->handle;
#ifdef _USE_MFSL
      pentry->mobject.handle = pentry->object.file.handle;
#ifdef _USE_MFSL_PROXY
      pentry->mobject.plock = &pentry->lock;
#endif
#endif
      pentry->object.file.attributes = fsal_attributes;
      pentry->object.file.pentry_content = NULL;        /* Not yet a File Content entry associated with this entry */
      pentry->object.file.pstate_head = NULL;   /* No associated client yet                                */
      pentry->object.file.pstate_tail = NULL;   /* No associated client yet                                */
      pentry->object.file.open_fd.fileno = 0;
      pentry->object.file.open_fd.last_op = 0;
      pentry->object.file.open_fd.openflags = 0;
#ifdef _USE_MFSL
      memset(&(pentry->object.file.open_fd.mfsl_fd), 0, sizeof(mfsl_file_t));
#else
      memset(&(pentry->object.file.open_fd.fd), 0, sizeof(fsal_file_t));
#endif
      memset(&(pentry->object.file.unstable_data), 0,
             sizeof(cache_inode_unstable_data_t));
#ifdef _USE_PROXY
      pentry->object.file.pname = NULL;
      pentry->object.file.pentry_parent_open = NULL;
#endif

#ifdef _USE_PNFS_SPNFS_LIKE /** @todo do the thing in a cleaner way here */
      pentry->object.file.pnfs_file.ds_file.allocated = FALSE;
#endif

      break;

    case DIR_BEGINNING:
      LogDebug(COMPONENT_CACHE_INODE,
               "cache_inode_new_entry: Adding a DIR_BEGINNING pentry = %p",
               pentry);

      pentry->object.dir_begin.handle = pfsdata->handle;
#ifdef _USE_MFSL
      pentry->mobject.handle = pentry->object.dir_begin.handle;
#endif
      pentry->object.dir_begin.attributes = fsal_attributes;

      pentry->object.dir_begin.has_been_readdir = CACHE_INODE_NO;
      pentry->object.dir_begin.end_of_dir = END_OF_DIR;
      pentry->object.dir_begin.pdir_cont = NULL;
      pentry->object.dir_begin.pdir_last = pentry;
      pentry->object.dir_begin.nbactive = 0;
      pentry->object.dir_begin.nbdircont = 0;
      pentry->object.dir_begin.referral = NULL;

      for(i = 0; i < CHILDREN_ARRAY_SIZE; i++)
        {
          pentry->object.dir_begin.pdir_data->dir_entries[i].active = INVALID;
          pentry->object.dir_begin.pdir_data->dir_entries[i].pentry = NULL;
          FSAL_str2name("", 1, &pentry->object.dir_begin.pdir_data->dir_entries[i].name);
        }

      break;

    case DIR_CONTINUE:
      LogDebug(COMPONENT_CACHE_INODE,
               "cache_inode_new_entry: Adding a DIR_CONTINUE pentry = %p",
               pentry);

      pentry->object.dir_cont.end_of_dir = END_OF_DIR;
      pentry->object.dir_cont.pdir_cont = NULL; /* The last entry has no next entry */
      pentry->object.dir_cont.pdir_prev = pentry_dir_prev;

      switch (pentry_dir_prev->internal_md.type)
        {
        case DIR_BEGINNING:
          pentry->object.dir_cont.pdir_begin = pentry_dir_prev;
          pentry->object.dir_cont.dir_cont_pos = 1;     /* The first after the DIR_BEGINNIG */
          break;

        case DIR_CONTINUE:
          pentry->object.dir_cont.pdir_begin =
              pentry_dir_prev->object.dir_cont.pdir_begin;
          pentry->object.dir_cont.dir_cont_pos =
              pentry_dir_prev->object.dir_cont.dir_cont_pos + 1;
          break;

        default:
          *pstatus = CACHE_INODE_NOT_A_DIRECTORY;
          ReleaseToPool(pentry, &pclient->pool_entry);

          /* stat */
          pclient->stat.func_stats.nb_err_unrecover[CACHE_INODE_NEW_ENTRY] += 1;

          return NULL;
          break;
        }
#ifdef _USE_MFSL
      pentry->mobject.handle = pentry->object.dir_cont.pdir_begin->mobject.handle;
#endif
      pentry->object.dir_cont.nbactive = 0;
      for(i = 0; i < CHILDREN_ARRAY_SIZE; i++)
        {
          pentry->object.dir_cont.pdir_data->dir_entries[i].active = INVALID;
          pentry->object.dir_cont.pdir_data->dir_entries[i].pentry = NULL;
          FSAL_str2name("", 1, &pentry->object.dir_cont.pdir_data->dir_entries[i].name);
        }
      break;

    case SYMBOLIC_LINK:
      LogDebug(COMPONENT_CACHE_INODE,
               "cache_inode_new_entry: Adding a SYMBOLIC_LINK pentry = %p",
               pentry);

      pentry->object.symlink.handle = pfsdata->handle;
#ifdef _USE_MFSL
      pentry->mobject.handle = pentry->object.symlink.handle;
#endif
      pentry->object.symlink.attributes = fsal_attributes;
      fsal_status =
          FSAL_pathcpy(&pentry->object.symlink.content, &pcreate_arg->link_content);
      if(FSAL_IS_ERROR(fsal_status))
        {
          *pstatus = cache_inode_error_convert(fsal_status);
          LogDebug(COMPONENT_CACHE_INODE,
                   "cache_inode_new_entry: FSAL_pathcpy failed");
          ReleaseToPool(pentry, &pclient->pool_entry);
        }

      break;

    case SOCKET_FILE:
      LogDebug(COMPONENT_CACHE_INODE,
               "cache_inode_new_entry: Adding a SOCKET_FILE pentry = %p",
               pentry);

      pentry->object.special_obj.handle = pfsdata->handle;
#ifdef _USE_MFSL
      pentry->mobject.handle = pentry->object.special_obj.handle;
#endif
      pentry->object.special_obj.attributes = fsal_attributes;
      break;

    case FIFO_FILE:
      LogDebug(COMPONENT_CACHE_INODE,
               "cache_inode_new_entry: Adding a FIFO_FILE pentry = %p",
               pentry);

      pentry->object.special_obj.handle = pfsdata->handle;
#ifdef _USE_MFSL
      pentry->mobject.handle = pentry->object.special_obj.handle;
#endif
      pentry->object.special_obj.attributes = fsal_attributes;
      break;

    case BLOCK_FILE:
      LogDebug(COMPONENT_CACHE_INODE,
               "cache_inode_new_entry: Adding a BLOCK_FILE pentry = %p",
               pentry);

      pentry->object.special_obj.handle = pfsdata->handle;
#ifdef _USE_MFSL
      pentry->mobject.handle = pentry->object.special_obj.handle;
#endif
      pentry->object.special_obj.attributes = fsal_attributes;
      break;

    case CHARACTER_FILE:
      LogDebug(COMPONENT_CACHE_INODE,
               "cache_inode_new_entry: Adding a CHARACTER_FILE pentry = %p",
               pentry);

      pentry->object.special_obj.handle = pfsdata->handle;
#ifdef _USE_MFSL
      pentry->mobject.handle = pentry->object.special_obj.handle;
#endif
      pentry->object.special_obj.attributes = fsal_attributes;
      break;

    case FS_JUNCTION:
        LogDebug(COMPONENT_CACHE_INODE,
                 "cache_inode_new_entry: Adding a FS_JUNCTION pentry = %p",
                 pentry);

        fsal_status = FSAL_lookupJunction( &pfsdata->handle, pcontext, &pentry->object.dir_begin.handle, NULL);
        if( FSAL_IS_ERROR( fsal_status ) )
         {
           *pstatus = cache_inode_error_convert(fsal_status);
           LogDebug(COMPONENT_CACHE_INODE,
                    "cache_inode_new_entry: FSAL_lookupJunction failed");
           ReleaseToPool(pentry, &pclient->pool_entry);
         }

      fsal_attributes.asked_attributes = pclient->attrmask;
      fsal_status = FSAL_getattrs( &pentry->object.dir_begin.handle, pcontext, &fsal_attributes);
      if( FSAL_IS_ERROR( fsal_status ) )
         {
           *pstatus = cache_inode_error_convert(fsal_status);
           LogDebug(COMPONENT_CACHE_INODE,
                    "cache_inode_new_entry: FSAL_getattrs on junction fh failed");
           ReleaseToPool(pentry, &pclient->pool_entry);
         }


      /* Fake FS_JUNCTION into directory */
      pentry->internal_md.type = DIR_BEGINNING;

#ifdef _USE_MFSL
      pentry->mobject.handle = pentry->object.dir_begin.handle;
#endif
      pentry->object.dir_begin.attributes = fsal_attributes;

      pentry->object.dir_begin.has_been_readdir = CACHE_INODE_NO;
      pentry->object.dir_begin.end_of_dir = END_OF_DIR;
      pentry->object.dir_begin.pdir_cont = NULL;
      pentry->object.dir_begin.pdir_last = pentry;
      pentry->object.dir_begin.nbactive = 0;
      pentry->object.dir_begin.nbdircont = 0;
      pentry->object.dir_begin.referral = NULL;

      for(i = 0; i < CHILDREN_ARRAY_SIZE; i++)
        {
          pentry->object.dir_begin.pdir_data->dir_entries[i].active = INVALID;
          pentry->object.dir_begin.pdir_data->dir_entries[i].pentry = NULL;
          FSAL_str2name("", 1, &pentry->object.dir_begin.pdir_data->dir_entries[i].name);
        }


      break ;

    default:
      /* Should never happen */
      *pstatus = CACHE_INODE_INCONSISTENT_ENTRY;
      LogMajor(COMPONENT_CACHE_INODE,
               "cache_inode_new_entry: unknown type %u provided",
               type);
      ReleaseToPool(pentry, &pclient->pool_entry);

      /* stat */
      pclient->stat.func_stats.nb_err_unrecover[CACHE_INODE_NEW_ENTRY] += 1;

      return NULL;
    }

  /* Turn the input to a hash key */
  if(cache_inode_fsaldata_2_key(&key, pfsdata, pclient))
    {
      *pstatus = CACHE_INODE_UNAPPROPRIATED_KEY;

      /* stat */
      pclient->stat.func_stats.nb_err_unrecover[CACHE_INODE_NEW_ENTRY] += 1;
      cache_inode_release_fsaldata_key(&key, pclient);

      return NULL;
    }

  /* Adding the entry in the cache */
  value.pdata = (caddr_t) pentry;
  value.len = sizeof(cache_entry_t);

  if((rc =
      HashTable_Test_And_Set(ht, &key, &value,
                             HASHTABLE_SET_HOW_SET_NO_OVERWRITE)) != HASHTABLE_SUCCESS)
    {
      /* Put the entry back in its pool */
      ReleaseToPool(pentry, &pclient->pool_entry);
      LogWarn(COMPONENT_CACHE_INODE,
              "cache_inode_new_entry: entry could not be added to hash, rc=%d",
              rc);

      if( rc != HASHTABLE_ERROR_KEY_ALREADY_EXISTS )
       {
         *pstatus = CACHE_INODE_HASH_SET_ERROR;

         /* stat */
         pclient->stat.func_stats.nb_err_unrecover[CACHE_INODE_NEW_ENTRY] += 1;

         return NULL;
       }
     else
      {
        LogDebug(COMPONENT_CACHE_INODE,
                 "cache_inode_new_entry: concurrency detected during cache insertion");

        /* This situation occurs when several threads try to init the same uncached entry
         * at the same time. The first creates the entry and the others got  HASHTABLE_ERROR_KEY_ALREADY_EXISTS
         * In this case, the already created entry (by the very first thread) is returned */
        if( ( rc = HashTable_Get( ht, &key, &value ) ) != HASHTABLE_SUCCESS )
         {
            *pstatus = CACHE_INODE_HASH_SET_ERROR ;
            pclient->stat.func_stats.nb_err_unrecover[CACHE_INODE_NEW_ENTRY] += 1;
            return NULL ;
         }

        pentry = (cache_entry_t *) value.pdata ;
        *pstatus = CACHE_INODE_SUCCESS ;
        return pentry ;
      }
    }

  /* if entry is a REGULAR_FILE and has a related data cache entry from a previous server instance that crashed, recover it */
  /* This is done only when this is not a creation (when creating a new file, it is impossible to have it cached)           */
  if(type == REGULAR_FILE && create_flag == FALSE)
    {
      cache_content_test_cached(pentry,
                                (cache_content_client_t *) pclient->pcontent_client,
                                pcontext, &cache_content_status);

      if(cache_content_status == CACHE_CONTENT_SUCCESS)
        {
          LogDebug(COMPONENT_CACHE_INODE,
                   "cache_inode_new_entry: Entry %p is already datacached, recovering...",
                   pentry);

          /* Adding the cached entry to the data cache */
          if((pentry->object.file.pentry_content = cache_content_new_entry(pentry,
                                                                           NULL,
                                                                           (cache_content_client_t
                                                                            *)
                                                                           pclient->
                                                                           pcontent_client,
                                                                           RECOVER_ENTRY,
                                                                           pcontext,
                                                                           &cache_content_status))
             == NULL)
            {
              LogCrit(COMPONENT_CACHE_INODE,
                      "Error recovering cached data for pentry %p",
                      pentry);
            }
          else
            LogDebug(COMPONENT_CACHE_INODE,
                     "Cached data added successfully for pentry %p",
                     pentry);

          /* Recover the size from the data cache too... */
          if((size_in_cache =
              cache_content_get_cached_size((cache_content_entry_t *) pentry->object.
                                            file.pentry_content)) == -1)
            {
              LogCrit(COMPONENT_CACHE_INODE,
                      "Error when recovering size in cache for pentry %p",
                      pentry);
            }
          else
            pentry->object.file.attributes.filesize = (fsal_size_t) size_in_cache;

        }
    }

  /* Final step */
  P_w(&pentry->lock);
  *pstatus = cache_inode_valid(pentry, CACHE_INODE_OP_GET, pclient);
  V_w(&pentry->lock);

  LogDebug(COMPONENT_CACHE_INODE,
           "cache_inode_new_entry: New entry %p added",
           pentry);
  *pstatus = CACHE_INODE_SUCCESS;

  /* stat */
  pclient->stat.func_stats.nb_success[CACHE_INODE_NEW_ENTRY] += 1;

  return pentry;
}                               /* cache_inode_new_entry */

/**
 *
 * cache_clean_entry: cleans an entry when it is garbagge collected.
 *
 * Cleans an entry when it is garbagge collected.
 *
 * @param pentry [INOUT] the entry to be cleaned.
 *
 * @return CACHE_INODE_SUCCESS in all cases.
 *
 */
cache_inode_status_t cache_inode_clean_entry(cache_entry_t * pentry)
{
  pentry->internal_md.type = RECYCLED;
  pentry->internal_md.valid_state = INVALID;
  pentry->internal_md.read_time = 0;
  pentry->internal_md.mod_time = 0;
  pentry->internal_md.refresh_time = 0;
  pentry->internal_md.alloc_time = 0;
  return CACHE_INODE_SUCCESS;
}

/**
 *
 * cache_inode_error_convert: converts an FSAL error to the corresponding cache_inode error.
 *
 * Converts an FSAL error to the corresponding cache_inode error.
 *
 * @param fsal_status [IN] fsal error to be converted.
 *
 * @return the result of the conversion.
 *
 */
cache_inode_status_t cache_inode_error_convert(fsal_status_t fsal_status)
{
  switch (fsal_status.major)
    {
    case ERR_FSAL_NO_ERROR:
      return CACHE_INODE_SUCCESS;
      break;

    case ERR_FSAL_NOENT:
      return CACHE_INODE_NOT_FOUND;
      break;

    case ERR_FSAL_EXIST:
      return CACHE_INODE_ENTRY_EXISTS;
      break;

    case ERR_FSAL_ACCESS:
      return CACHE_INODE_FSAL_EACCESS;
      break;

    case ERR_FSAL_PERM:
      return CACHE_INODE_FSAL_EPERM;
      break;

    case ERR_FSAL_NOSPC:
      return CACHE_INODE_NO_SPACE_LEFT;
      break;

    case ERR_FSAL_NOTEMPTY:
      return CACHE_INODE_DIR_NOT_EMPTY;
      break;

    case ERR_FSAL_ROFS:
      return CACHE_INODE_READ_ONLY_FS;
      break;

    case ERR_FSAL_NOTDIR:
      return CACHE_INODE_NOT_A_DIRECTORY;
      break;

    case ERR_FSAL_IO:
      return CACHE_INODE_IO_ERROR;
      break;

    case ERR_FSAL_STALE:
      return CACHE_INODE_FSAL_ESTALE;
      break;

    case ERR_FSAL_INVAL:
      return CACHE_INODE_INVALID_ARGUMENT;
      break;

    case ERR_FSAL_DQUOT:
      return CACHE_INODE_QUOTA_EXCEEDED;
      break;

    case ERR_FSAL_SEC:
      return CACHE_INODE_FSAL_ERR_SEC;
      break;

    case ERR_FSAL_NOTSUPP:
      return CACHE_INODE_NOT_SUPPORTED;
      break;

    case ERR_FSAL_DELAY:
      return CACHE_INODE_FSAL_DELAY;
      break;

    case ERR_FSAL_NOT_OPENED:
      LogDebug(COMPONENT_CACHE_INODE,
               "cache_inode_error_convert conversion of ERR_FSAL_NOT_OPENED to CACHE_INODE_FSAL_ERROR");
      return CACHE_INODE_FSAL_ERROR;
      break;

    case ERR_FSAL_NAMETOOLONG:
      return CACHE_INODE_NAME_TOO_LONG;
      break;

    default:
      /* generic FSAL error */
      LogWarn(COMPONENT_CACHE_INODE,
              "cache_inode_error_convert: default conversion to CACHE_INODE_FSAL_ERROR for error %d,%d",
              fsal_status.major, fsal_status.minor);
      return CACHE_INODE_FSAL_ERROR;
      break;
    }

  /* We should never reach this line, this may produce a warning with certain compiler */
  LogCrit(COMPONENT_CACHE_INODE,
          "cache_inode_error_convert: default conversion to CACHE_INODE_FSAL_ERROR for error %d, line %u should never be reached",
           fsal_status.major, __LINE__);
  return CACHE_INODE_FSAL_ERROR;
}                               /* cache_inode_error_convert */

/**
 *
 * cache_inode_valid: validates an entry to update its garbagge status.
 *
 * Validates an error to update its garbagge status.
 * Entry is supposed to be locked when this function is called !!
 *
 * @param pentry [INOUT] entry to be validated.
 * @param op [IN] can be set to CACHE_INODE_OP_GET or CACHE_INODE_OP_SET to show the type of operation done.
 * @param pclient [INOUT] ressource allocated by the client for the nfs management.
 *
 * @return CACHE_INODE_SUCCESS if successful
 * @return CACHE_INODE_LRU_ERROR if an errorr occured in LRU management.
 *
 */
cache_inode_status_t cache_inode_valid(cache_entry_t * pentry,
                                       cache_inode_op_t op,
                                       cache_inode_client_t * pclient)
{
  /* /!\ NOTE THIS CAREFULLY: entry is supposed to be locked when this function is called !! */

  cache_inode_status_t cache_status;
  cache_content_status_t cache_content_status;
  LRU_status_t lru_status;
  LRU_entry_t *plru_entry = NULL;
  cache_content_client_t *pclient_content = NULL;
  cache_content_entry_t *pentry_content = NULL;
#ifndef _NO_BUDDY_SYSTEM
  buddy_stats_t __attribute__ ((__unused__)) bstats;
#endif

  if(pentry == NULL)
    return CACHE_INODE_INVALID_ARGUMENT;

  /* for DIR_CONTINUES, process the call on main dir entry */
  if(pentry->internal_md.type == DIR_CONTINUE)
    {
      return cache_inode_valid(pentry->object.dir_cont.pdir_begin, op, pclient);
    }

  /* Invalidate former entry if needed */
  if(pentry->gc_lru != NULL && pentry->gc_lru_entry)
    {
      if(LRU_invalidate(pentry->gc_lru, pentry->gc_lru_entry) != LRU_LIST_SUCCESS)
        {
          ReleaseToPool(pentry, &pclient->pool_entry);
          return CACHE_INODE_LRU_ERROR;
        }
    }

  if((plru_entry = LRU_new_entry(pclient->lru_gc, &lru_status)) == NULL)
    {
      ReleaseToPool(pentry, &pclient->pool_entry);
      return CACHE_INODE_LRU_ERROR;
    }
  plru_entry->buffdata.pdata = (caddr_t) pentry;
  plru_entry->buffdata.len = sizeof(cache_entry_t);

  /* Setting the anchors */
  pentry->gc_lru = pclient->lru_gc;
  pentry->gc_lru_entry = plru_entry;

  /* Update internal md */
  pentry->internal_md.valid_state = VALID;

  if(op == CACHE_INODE_OP_GET)
    pentry->internal_md.read_time = time(NULL);

  if(op == CACHE_INODE_OP_SET)
    {
      pentry->internal_md.mod_time = time(NULL);
      pentry->internal_md.refresh_time = pentry->internal_md.mod_time;
    }

  /* Add a call to the GC counter */
  pclient->call_since_last_gc += 1;

  /* If open/close fd cache is used for FSAL, manage it here */
    LogFullDebug(COMPONENT_CACHE_INODE_GC,
                 "--------> use_cache=%u fileno=%d last_op=%u time(NULL)=%u delta=%u retention=%u",
                 pclient->use_cache, pentry->object.file.open_fd.fileno,
                 (unsigned int)pentry->object.file.open_fd.last_op, (unsigned int)time(NULL),
                 (unsigned int)(time(NULL) - pentry->object.file.open_fd.last_op), (unsigned int)pclient->retention);

  if(pentry->internal_md.type == REGULAR_FILE)
    {
      if(pclient->use_cache == 1)
        {
          if(pentry->object.file.open_fd.fileno != 0)
            {
              if(time(NULL) - pentry->object.file.open_fd.last_op > pclient->retention)
                {
                  if(cache_inode_close(pentry, pclient, &cache_status) !=
                     CACHE_INODE_SUCCESS)
                    {
                      /* Bad close */
                      return cache_status;
                    }
                }
            }
        }

      /* Same of local fd cache */
      pclient_content = (cache_content_client_t *) pclient->pcontent_client;
      pentry_content = (cache_content_entry_t *) pentry->object.file.pentry_content;

      if(pentry_content != NULL)
        if(pclient_content->use_cache == 1)
          if(pentry_content->local_fs_entry.opened_file.local_fd > 0)
            if(time(NULL) - pentry_content->local_fs_entry.opened_file.last_op >
               pclient_content->retention)
              if(cache_content_close
                 (pentry_content, pclient_content,
                  &cache_content_status) != CACHE_CONTENT_SUCCESS)
                return CACHE_INODE_CACHE_CONTENT_ERROR;
    }


#ifndef _NO_BUDDY_SYSTEM

#if 0
  BuddyGetStats(&bstats);
  LogFullDebug(COMPONENT_CACHE_INODE,
               "(pthread_self=%u) NbStandard=%lu  NbStandardUsed=%lu  InsideStandard(nb=%lu, size=%lu)",
               (unsigned int)pthread_self(),
               (long unsigned int)bstats.NbStdPages,
               (long unsigned int)bstats.NbStdUsed,
               (long unsigned int)bstats.StdUsedSpace,
               (long unsigned int)bstats.NbStdUsed);
#endif

#endif
  LogFullDebug(COMPONENT_CACHE_INODE_GC,
               "(pthread_self=%p) LRU GC state: nb_entries=%d nb_invalid=%d nb_call_gc=%d param.nb_call_gc_invalid=%d",
               (caddr_t)pthread_self(),
               pclient->lru_gc->nb_entry,
               pclient->lru_gc->nb_invalid,
               pclient->lru_gc->nb_call_gc,
               pclient->lru_gc->parameter.nb_call_gc_invalid);

  LogFullDebug(COMPONENT_CACHE_INODE_GC,
               "LRU GC state: nb_entries=%d nb_invalid=%d nb_call_gc=%d param.nb_call_gc_invalid=%d",
               pclient->lru_gc->nb_entry,
               pclient->lru_gc->nb_invalid,
               pclient->lru_gc->nb_call_gc,
               pclient->lru_gc->parameter.nb_call_gc_invalid);

  LogFullDebug(COMPONENT_CACHE_INODE_GC,
               "LRU GC state: nb_entries=%d nb_invalid=%d nb_call_gc=%d param.nb_call_gc_invalid=%d",
               pclient->lru_gc->nb_entry,
               pclient->lru_gc->nb_invalid,
               pclient->lru_gc->nb_call_gc,
               pclient->lru_gc->parameter.nb_call_gc_invalid);


  /* Call LRU_gc_invalid to get ride of the unused invalid lru entries */
  if(LRU_gc_invalid(pclient->lru_gc, NULL) != LRU_LIST_SUCCESS)
    return CACHE_INODE_LRU_ERROR;

  return CACHE_INODE_SUCCESS;
}                               /* cache_inode_valid */

/**
 *
 * cache_inode_get_attributes: gets the attributes cached in the entry.
 *
 * Gets the attributes cached in the entry.
 *
 * @param pentry [IN] the entry to deal with.
 * @param pattr [OUT] the attributes for this entry.
 *
 * @return nothing (void function).
 *
 */
void cache_inode_get_attributes(cache_entry_t * pentry, fsal_attrib_list_t * pattr)
{
  /* The pentry is supposed to be locked */
  switch (pentry->internal_md.type)
    {
    case REGULAR_FILE:
      *pattr = pentry->object.file.attributes;
      break;

    case SYMBOLIC_LINK:
      *pattr = pentry->object.symlink.attributes;
      break;

    case FS_JUNCTION:
    case DIR_BEGINNING:
      *pattr = pentry->object.dir_begin.attributes;
      break;

    case DIR_CONTINUE:
      /* lock the related dir_begin (dir begin are garbagge collected AFTER their related dir_cont)
       * this means that if a DIR_CONTINUE exists, its pdir pointer is not endless */
      P_r(&pentry->object.dir_cont.pdir_begin->lock);
      *pattr = pentry->object.dir_cont.pdir_begin->object.dir_begin.attributes;
      V_r(&pentry->object.dir_cont.pdir_begin->lock);
      break;

    case SOCKET_FILE:
    case FIFO_FILE:
    case BLOCK_FILE:
    case CHARACTER_FILE:
      *pattr = pentry->object.special_obj.attributes;
      break;

    }
}                               /* cache_inode_get_attributes */

/**
 *
 * cache_inode_set_attributes: sets the attributes cached in the entry.
 *
 * Sets the attributes cached in the entry.
 *
 * @param pentry [OUT] the entry to deal with.
 * @param pattr [IN] the attributes to be set for this entry.
 *
 * @return nothing (void function).
 *
 */
void cache_inode_set_attributes(cache_entry_t * pentry, fsal_attrib_list_t * pattr)
{
  switch (pentry->internal_md.type)
    {
    case REGULAR_FILE:
      pentry->object.file.attributes = *pattr;
      break;

    case SYMBOLIC_LINK:
      pentry->object.symlink.attributes = *pattr;
      break;

    case FS_JUNCTION:
    case DIR_BEGINNING:
      pentry->object.dir_begin.attributes = *pattr;
      break;

    case DIR_CONTINUE:
      /* lock the related dir_begin (dir begin are garbagge collected AFTER their related dir_cont)
       * this means that if a DIR_CONTINUE exists, its pdir pointer is not endless */
      P_r(&pentry->object.dir_cont.pdir_begin->lock);
      pentry->object.dir_cont.pdir_begin->object.dir_begin.attributes = *pattr;
      V_r(&pentry->object.dir_cont.pdir_begin->lock);
      break;

    case SOCKET_FILE:
    case FIFO_FILE:
    case BLOCK_FILE:
    case CHARACTER_FILE:
      pentry->object.special_obj.attributes = *pattr;
      break;
    }
}                               /* cache_inode_set_attributes */

/**
 *
 * cache_inode_fsal_type_convert: converts an FSAL type to the cache_inode type to be used.
 *
 * Converts an FSAL type to the cache_inode type to be used.
 *
 * @param type [IN] the input FSAL type.
 *
 * @return the result of the conversion.
 *
 */
cache_inode_file_type_t cache_inode_fsal_type_convert(fsal_nodetype_t type)
{
  cache_inode_file_type_t rctype;

  switch (type)
    {
    case FSAL_TYPE_DIR:
      rctype = DIR_BEGINNING;
      break;

    case FSAL_TYPE_FILE:
      rctype = REGULAR_FILE;
      break;

    case FSAL_TYPE_LNK:
      rctype = SYMBOLIC_LINK;
      break;

    case FSAL_TYPE_BLK:
      rctype = BLOCK_FILE;
      break;

    case FSAL_TYPE_FIFO:
      rctype = FIFO_FILE;
      break;

    case FSAL_TYPE_CHR:
      rctype = CHARACTER_FILE;
      break;

    case FSAL_TYPE_SOCK:
      rctype = SOCKET_FILE;
      break;

    case FSAL_TYPE_JUNCTION:
      rctype = FS_JUNCTION ;
      break ;

    default:
      rctype = UNASSIGNED;
      break;
    }

  return rctype;
}                               /* cache_inode_fsal_type_convert */

/**
 *
 * cache_inode_get_fsal_handle: gets the FSAL handle from a pentry.
 *
 * Gets the FSAL handle from a pentry. The entry should be lock BEFORE this call is done (no lock is managed
 * in this function). All DIR_BEGINNING and DIR_CONTINUE involved in the same dir_chain will return the same handle.
 *
 * @param pentry [IN] the input pentry.
 * @param pstatus [OUT] the status for the extraction (If not CACHE_INODE_SUCCESS, there is an error).
 *
 * @return the result of the conversion. NULL shows an error.
 *
 */
fsal_handle_t *cache_inode_get_fsal_handle(cache_entry_t * pentry,
                                           cache_inode_status_t * pstatus)
{
  fsal_handle_t *preturned_handle = NULL;

  /* Set the return default to CACHE_INODE_SUCCESS */
  *pstatus = CACHE_INODE_SUCCESS;

  if(pentry == NULL)
    {
      preturned_handle = NULL;
      *pstatus = CACHE_INODE_INVALID_ARGUMENT;
    }
  else
    {
      switch (pentry->internal_md.type)
        {
        case REGULAR_FILE:
          preturned_handle = &pentry->object.file.handle;
          *pstatus = CACHE_INODE_SUCCESS;
          break;

        case SYMBOLIC_LINK:
          preturned_handle = &pentry->object.symlink.handle;
          *pstatus = CACHE_INODE_SUCCESS;
          break;

        case DIR_BEGINNING:
          preturned_handle = &pentry->object.dir_begin.handle;
          *pstatus = CACHE_INODE_SUCCESS;
          break;

        case DIR_CONTINUE:
          preturned_handle = &pentry->object.dir_cont.pdir_begin->object.dir_begin.handle;
          *pstatus = CACHE_INODE_SUCCESS;
          break;

        case SOCKET_FILE:
        case FIFO_FILE:
        case BLOCK_FILE:
        case CHARACTER_FILE:
          preturned_handle = &pentry->object.special_obj.handle;
          break;

        default:
          preturned_handle = NULL;
          *pstatus = CACHE_INODE_BAD_TYPE;
          break;
        }                       /* switch( pentry->internal_md.type ) */
    }

  return preturned_handle;
}                               /* cache_inode_get_fsal_handle */

/**
 *
 * cache_inode_type_are_rename_compatible: test if an existing entry could be scrtached during a rename.
 *
 * test if an existing entry could be scrtached during a rename. No mutext management.
 *
 * @param pentry_src  [IN] the source pentry (the one to be renamed)
 * @param pentry_dest [IN] the dest pentry (the one to be scratched during the rename)
 *
 * @return TRUE if rename if allowed (types are compatible), FALSE if not.
 *
 */
int cache_inode_type_are_rename_compatible(cache_entry_t * pentry_src,
                                           cache_entry_t * pentry_dest)
{
  /* Manage the case where pentry is DIR_CONTINUE */
  if(pentry_src->internal_md.type == DIR_CONTINUE)
    return cache_inode_type_are_rename_compatible(pentry_src->object.dir_cont.pdir_begin,
                                                  pentry_dest);

  if(pentry_dest->internal_md.type == DIR_CONTINUE)
    return cache_inode_type_are_rename_compatible(pentry_src,
                                                  pentry_dest->object.dir_cont.
                                                  pdir_begin);

  /* TRUE is both entries are non directories or to directories and the second is empty */
  if(pentry_src->internal_md.type == DIR_BEGINNING)
    {
      if(pentry_dest->internal_md.type == DIR_BEGINNING)
        {
          if(cache_inode_is_dir_empty(pentry_dest) == CACHE_INODE_SUCCESS)
            return TRUE;
          else
            return FALSE;
        }
      else
        return FALSE;
    }
  else
    {
      /* pentry_src is not a directory */
      if(pentry_dest->internal_md.type == DIR_BEGINNING)
        return FALSE;
      else
        return TRUE;
    }
}                               /* cache_inode_type_are_rename_compatible */

/**
 *
 * cache_inode_mutex_destroy: destroys the pthread_mutex associated with a pentry when it is put back to the spool.
 *
 * Destroys the pthread_mutex associated with a pentry when it is put back to the spool
 *
 * @param pentry [INOUT] the input pentry.
 *
 * @return nothing (void function)
 *
 */
void cache_inode_mutex_destroy(cache_entry_t * pentry)
{
  rw_lock_destroy(&pentry->lock);
}                               /* cache_inode_mutex_destroy */

/**
 *
 * cache_inode_print_dir: prints the content of a pentry that is a directory segment.
 *
 * Prints the content of a pentry that is a DIR_BEGINNING or a DIR_CONTINUE.
 * /!\ This function is provided for debugging purpose only, it makes no sanity check on the arguments.
 *
 * @param pentry [IN] the input pentry.
 *
 * @return nothing (void function)
 *
 */
void cache_inode_print_dir(cache_entry_t * cache_entry_root)
{
  cache_entry_t *cache_entry_iter = NULL;
  int i = 0;

  if(cache_entry_root->internal_md.type != DIR_BEGINNING &&
     cache_entry_root->internal_md.type != DIR_CONTINUE)
    {
      LogFullDebug(COMPONENT_CACHE_INODE,
                   "This entry is not a directory segment");
      return;
    }

  cache_entry_iter = cache_entry_root;

  while(cache_entry_iter != NULL)
    {
      if(cache_entry_iter->internal_md.type == DIR_BEGINNING)
        {
          for(i = 0; i < CHILDREN_ARRAY_SIZE; i++)
            LogFullDebug(COMPONENT_CACHE_INODE,
                         "Name = %s, DIR_BEGINNING entry = %p, active=%d, i=%d",
                         cache_entry_iter->object.dir_begin.pdir_data->dir_entries[i].name.name,
                         cache_entry_iter->object.dir_begin.pdir_data->dir_entries[i].pentry,
                         cache_entry_iter->object.dir_begin.pdir_data->dir_entries[i].active,
                         i);

          cache_entry_iter = cache_entry_iter->object.dir_begin.pdir_cont;
        }
      else
        {
          for(i = 0; i < CHILDREN_ARRAY_SIZE; i++)
            LogFullDebug(COMPONENT_CACHE_INODE,
                         "Name = %s, DIR_CONTINUE entry = %p, active=%d, i=%d",
                         cache_entry_iter->object.dir_cont.pdir_data->dir_entries[i].name.name,
                         cache_entry_iter->object.dir_cont.pdir_data->dir_entries[i].pentry,
                         cache_entry_iter->object.dir_cont.pdir_data->dir_entries[i].active, i);

          cache_entry_iter = cache_entry_iter->object.dir_cont.pdir_cont;
        }
    }
  LogFullDebug(COMPONENT_CACHE_INODE, "------------------");
}                               /* cache_inode_print_dir */

/**
 *
 * cache_inode_dump_content: dumps the content of a pentry to a local file (used for File Content index files).
 *
 * Dumps the content of a pentry to a local file (used for File Content index files).
 *
 * @param path [IN] the full path to the file that will contain the data.
 * @param pentry [IN] the input pentry.
 *
 * @return CACHE_INODE_BAD_TYPE if pentry is not related to a REGULAR_FILE
 * @return CACHE_INODE_INVALID_ARGUMENT if path is inconsistent
 * @return CACHE_INODE_SUCCESS if operation succeded.
 *
 */
cache_inode_status_t cache_inode_dump_content(char *path, cache_entry_t * pentry)
{
  FILE *stream = NULL;

  char buff[CACHE_INODE_DUMP_LEN];

  if(pentry->internal_md.type != REGULAR_FILE)
    return CACHE_INODE_BAD_TYPE;

  /* Open the index file */
  if((stream = fopen(path, "w")) == NULL)
    return CACHE_INODE_INVALID_ARGUMENT;

  /* Dump the information */
  fprintf(stream, "internal:read_time=%d\n", (int)pentry->internal_md.read_time);
  fprintf(stream, "internal:mod_time=%d\n", (int)pentry->internal_md.mod_time);
  fprintf(stream, "internal:export_id=%d\n", 0);

  snprintHandle(buff, CACHE_INODE_DUMP_LEN, &(pentry->object.file.handle));
  fprintf(stream, "file: FSAL handle=%s", buff);

  /* Close the handle */
  fclose(stream);

  return CACHE_INODE_SUCCESS;
}                               /* cache_inode_dump_content */

/**
 *
 * cache_inode_reload_content: reloads the content of a pentry from a local file (used File Content crash recovery).
 *
 * Reloeads the content of a pentry from a local file (used File Content crash recovery).
 *
 * @param path [IN] the full path to the file that will contain the metadata.
 * @param pentry [IN] the input pentry.
 *
 * @return CACHE_INODE_BAD_TYPE if pentry is not related to a REGULAR_FILE
 * @return CACHE_INODE_SUCCESS if operation succeded.
 *
 */
cache_inode_status_t cache_inode_reload_content(char *path, cache_entry_t * pentry)
{
  FILE *stream = NULL;

  char buff[CACHE_INODE_DUMP_LEN+1];

  /* Open the index file */
  if((stream = fopen(path, "r")) == NULL)
    return CACHE_INODE_INVALID_ARGUMENT;

  /* The entry is a file (only file inode are dumped), in state VALID for the gc (not garbageable) */
  pentry->internal_md.type = REGULAR_FILE;
  pentry->internal_md.valid_state = VALID;

  /* Read the information */
  #define XSTR(s) STR(s)
  #define STR(s) #s
  fscanf(stream, "internal:read_time=%" XSTR(CACHE_INODE_DUMP_LEN) "s\n", buff);
  pentry->internal_md.read_time = atoi(buff);

  fscanf(stream, "internal:mod_time=%" XSTR(CACHE_INODE_DUMP_LEN) "s\n", buff);
  pentry->internal_md.mod_time = atoi(buff);

  fscanf(stream, "internal:export_id=%" XSTR(CACHE_INODE_DUMP_LEN) "s\n", buff);

  fscanf(stream, "file: FSAL handle=%" XSTR(CACHE_INODE_DUMP_LEN) "s", buff);
  #undef STR
  #undef XSTR

  if(sscanHandle(&(pentry->object.file.handle), buff) < 0)
    {
      /* expected = 2*sizeof(fsal_handle_t) in hexa representation */
      LogCrit(COMPONENT_CACHE_INODE,
              "Error recovering cache content index %s: Invalid handle length. Expected length=%u, Found=%u",
               path, (unsigned int)(2 * sizeof(fsal_handle_t)),
               (unsigned int)strlen(buff));

      fclose(stream);
      return CACHE_INODE_INCONSISTENT_ENTRY;
    }

  /* Close the handle */
  fclose(stream);

  return CACHE_INODE_SUCCESS;
}                               /* cache_inode_reload_content */

/**
 *
 * cache_inode_invalidate_related_dirent: sets the related directory entries as invalid.
 *
 * sets the related directory entries as invalid. /!\ the parent entry is supposed to be locked.
 *
 * @param pentry [INOUT] entry to be managed
 * @param pclient [IN] related pclient
 *
 * @return  LRU_LIST_SET_INVALID if ok,  LRU_LIST_DO_NOT_SET_INVALID otherwise
 *
 */
static void cache_inode_invalidate_related_dirent(cache_entry_t * pentry,
                                                  cache_inode_client_t * pclient)
{
  cache_inode_parent_entry_t *parent_iter = NULL;

  /* Set the cache status as INVALID in the directory entries */
  for(parent_iter = pentry->parent_list; parent_iter != NULL;
      parent_iter = parent_iter->next_parent)
    {
      if(parent_iter->parent == NULL)
        {
          LogDebug(COMPONENT_CACHE_INODE,
                   "cache_inode_gc_invalidate_related_dirent: pentry %p has no parent, no dirent to be removed...",
                   pentry);
          continue;
        }

      /* If I reached this point, then parent_iter->parent is not null and is a valid cache_inode pentry */
      P_w(&parent_iter->parent->lock);

      /* Check for type of the parent */
      if(parent_iter->parent->internal_md.type != DIR_BEGINNING &&
         parent_iter->parent->internal_md.type != DIR_CONTINUE)
        {
          V_w(&parent_iter->parent->lock);
          /* Major parent incoherency: parent is no directory */
          LogDebug(COMPONENT_CACHE_INODE,
                   "cache_inode_gc_invalidate_related_dirent: major incoherency. Found an entry whose parent is no directory");
          return;
        }

      /* Set the entry as invalid in the dirent array */
      if(parent_iter->parent->internal_md.type == DIR_BEGINNING)
        {
          if(parent_iter->subdirpos > CHILDREN_ARRAY_SIZE)
            {
              V_w(&parent_iter->parent->lock);
              LogCrit(COMPONENT_CACHE_INODE,
                      "cache_inode_gc_invalidate_related_dirent: A known bug occured line %d file %s: pentry=%p type=%u parent_iter->subdirpos=%d, should never exceed, entry not removed %d",
                       __LINE__, __FILE__, pentry, pentry->internal_md.type,
                       parent_iter->subdirpos, CHILDREN_ARRAY_SIZE);
              return;
            }
          else
            {
              parent_iter->parent->object.dir_begin.pdir_data->dir_entries[parent_iter->
                                                                           subdirpos].
                  active = INVALID;
              /* Garbagge invalidates the effet of the readdir previously made */
              parent_iter->parent->object.dir_begin.has_been_readdir = CACHE_INODE_NO;
              parent_iter->parent->object.dir_begin.nbactive -= 1;
            }
        }
      else
        {
          if(parent_iter->subdirpos > CHILDREN_ARRAY_SIZE)
            {
              V_w(&parent_iter->parent->lock);
              LogCrit(COMPONENT_CACHE_INODE,
                      "cache_inode_gc_invalidate_related_dirent: A known bug occured line %d file %s: pentry=%p type=%u parent_iter->subdirpos=%d, should never exceed %d, entry not removed",
                       __LINE__, __FILE__, pentry, pentry->internal_md.type,
                       parent_iter->subdirpos, CHILDREN_ARRAY_SIZE);
              return;
            }
          else
            {
              parent_iter->parent->object.dir_cont.pdir_data->dir_entries[parent_iter->
                                                                          subdirpos].
                  active = INVALID;
              parent_iter->parent->object.dir_cont.nbactive -= 1;
            }
        }

      V_w(&parent_iter->parent->lock);
    }
}                               /* cache_inode_invalidate_related_dirent */

/**
 *
 * cache_inode_kill_entry: force removing an entry from the cache_inode. This is used in case of a 'stale' entry.
 *
 * Force removing an entry from the cache_inode. This is used in case of a 'stale' entry.
 *
 * @param pentry  [IN] the input pentry (supposed to be staled).
 * @param ht      [INOUT] the related hash table for the cache_inode cache.
 * @param pclient [INOUT] related cache_inode client.
 * @param pstatus [OUT] status for the operation.
 *
 * @return CACHE_INODE_BAD_TYPE if pentry is not related a REGULAR_FILE or DIR_BEGINNING
 * @return CACHE_INODE_SUCCESS if operation succeded.
 *
 */
cache_inode_status_t cache_inode_kill_entry(cache_entry_t * pentry,
                                            hash_table_t * ht,
                                            cache_inode_client_t * pclient,
                                            cache_inode_status_t * pstatus)
{
  fsal_handle_t *pfsal_handle = NULL;
  cache_inode_fsal_data_t fsaldata;
  cache_inode_parent_entry_t *parent_iter = NULL;
  cache_inode_parent_entry_t *parent_iter_next = NULL;
  hash_buffer_t key, old_key;
  hash_buffer_t old_value;
  int rc;
  int i;
  fsal_status_t fsal_status;
  cache_entry_t *pentry_iter = NULL;
  cache_entry_t *pentry_iter_save = NULL;
  cache_inode_status_t kill_status;

  LogInfo(COMPONENT_CACHE_INODE,
          "Using cache_inode_kill_entry for entry %p", pentry);

  if(pstatus == NULL)
    return CACHE_INODE_INVALID_ARGUMENT;

  if(pentry == NULL || pclient == NULL || ht == NULL)
    {
      *pstatus = CACHE_INODE_INVALID_ARGUMENT;
      return *pstatus;
    }

  /* Get the FSAL handle */
  if((pfsal_handle = cache_inode_get_fsal_handle(pentry, pstatus)) == NULL)
    {
      LogCrit(COMPONENT_CACHE_INODE,
              "cache_inode_kill_entry: unable to retrieve pentry's specific filesystem info");
      return *pstatus;
    }

  /* Invalidate the related LRU gc entry (no more required) */
  if(pentry->gc_lru_entry != NULL)
    {
      if(LRU_invalidate(pentry->gc_lru, pentry->gc_lru_entry) != LRU_LIST_SUCCESS)
        {
          *pstatus = CACHE_INODE_LRU_ERROR;
          return *pstatus;
        }
    }

  fsaldata.handle = *pfsal_handle;

  if(pentry->internal_md.type == DIR_CONTINUE)
    fsaldata.cookie = pentry->object.dir_cont.dir_cont_pos;
  else
    fsaldata.cookie = DIR_START;

  /* Use the handle to build the key */
  if(cache_inode_fsaldata_2_key(&key, &fsaldata, pclient))
    {
      LogCrit(COMPONENT_CACHE_INODE,
              "cache_inode_kill_entry: could not build hashtable key");

      cache_inode_release_fsaldata_key(&key, pclient);
      *pstatus = CACHE_INODE_NOT_FOUND;
      return *pstatus;
    }

  /* Remove the whole dir_chain from the cache */
  if(pentry->internal_md.type == DIR_BEGINNING)
    {
      pentry_iter = pentry->object.dir_begin.pdir_cont;
      while(pentry_iter != NULL)
        {
          pentry_iter_save = pentry_iter->object.dir_cont.pdir_cont;

          if(cache_inode_kill_entry(pentry_iter, ht, pclient, &kill_status) !=
             CACHE_INODE_SUCCESS)
            LogCrit(COMPONENT_CACHE_INODE,
                    "cache_inode_kill_entry: could not kill pentry %p of type %u",
                    pentry_iter, pentry_iter->internal_md.type);

          pentry_iter = pentry_iter_save;
        }
    }

  /* Clean parent entries */
  cache_inode_invalidate_related_dirent(pentry, pclient);

  /* use the key to delete the entry */
  if((rc = HashTable_Del(ht, &key, &old_key, &old_value)) != HASHTABLE_SUCCESS)
    {
      LogCrit(COMPONENT_CACHE_INODE,
              "cache_inode_kill_entry: entry could not be deleted, status = %d",
              rc);

      cache_inode_release_fsaldata_key(&key, pclient);

      *pstatus = CACHE_INODE_NOT_FOUND;
      return *pstatus;
    }

  /* Clean up the associated ressources in the FSAL */
  if(FSAL_IS_ERROR(fsal_status = FSAL_CleanObjectResources(pfsal_handle)))
    {
      LogCrit(COMPONENT_CACHE_INODE,
              "cache_inode_kill_entry: Could'nt free FSAL ressources fsal_status.major=%u",
              fsal_status.major);
    }

  /* Release the hash key data */
  cache_inode_release_fsaldata_key(&old_key, pclient);

  /* Sanity check: old_value.pdata is expected to be equal to pentry,
   * and is released later in this function */
  if((cache_entry_t *) old_value.pdata != pentry)
    {
      LogCrit(COMPONENT_CACHE_INODE,
              "cache_inode_kill_entry: unexpected pdata %p from hash table (pentry=%p)",
              old_value.pdata, pentry);
    }

  /* Release the current key */
  cache_inode_release_fsaldata_key(&key, pclient);

  /* Recover the parent list entries */
  parent_iter = pentry->parent_list;
  while(parent_iter != NULL)
    {
      parent_iter_next = parent_iter->next_parent;

      ReleaseToPool(parent_iter, &pclient->pool_parent);

      parent_iter = parent_iter_next;
    }

  /* If entry is datacached, remove it from the cache */
  if(pentry->internal_md.type == REGULAR_FILE)
    {
      cache_content_status_t cache_content_status;

      if(pentry->object.file.pentry_content != NULL)
        if(cache_content_release_entry
           ((cache_content_entry_t *) pentry->object.file.pentry_content,
            (cache_content_client_t *) pclient->pcontent_client,
            &cache_content_status) != CACHE_CONTENT_SUCCESS)
          LogCrit(COMPONENT_CACHE_INODE,
                  "Could not removed datacached entry for pentry %p", pentry);
    }

  /* If entry is a DIR_CONTINUE or a DIR_BEGINNING, release pdir_data */
  if(pentry->internal_md.type == DIR_BEGINNING)
    {
      for(i = 0; i < CHILDREN_ARRAY_SIZE; i++)
        {
          pentry->object.dir_begin.pdir_data->dir_entries[i].active = INVALID;
          pentry->object.dir_begin.pdir_data->dir_entries[i].pentry = NULL;
        }
      /* Put the pentry back to the pool */
      ReleaseToPool(pentry->object.dir_begin.pdir_data, &pclient->pool_dir_data);
    }

  if(pentry->internal_md.type == DIR_CONTINUE)
    {
      for(i = 0; i < CHILDREN_ARRAY_SIZE; i++)
        {
          pentry->object.dir_cont.pdir_data->dir_entries[i].active = INVALID;
          pentry->object.dir_cont.pdir_data->dir_entries[i].pentry = NULL;
        }
      /* Put the pentry back to the pool */
      ReleaseToPool(pentry->object.dir_cont.pdir_data, &pclient->pool_dir_data);
    }

  /* Destroy the mutex associated with the pentry */
  cache_inode_mutex_destroy(pentry);

  /* Put the pentry back to the pool */
  ReleaseToPool(pentry, &pclient->pool_entry);

  *pstatus = CACHE_INODE_SUCCESS;
  return *pstatus;
}                               /* cache_inode_kill_entry */

#ifdef _USE_PROXY
void nfs4_sprint_fhandle(nfs_fh4 * fh4p, char *outstr);

void cache_inode_print_srvhandle(char *comment, cache_entry_t * pentry)
{
  fsal_handle_t *pfsal_handle;
  nfs_fh4 nfsfh;
  char tag[30];
  char outstr[1024];

  if(pentry == NULL)
    return;

  switch (pentry->internal_md.type)
    {
    case REGULAR_FILE:
      strcpy(tag, "file");
      pfsal_handle = &(pentry->object.file.handle);
      break;

    case SYMBOLIC_LINK:
      strcpy(tag, "link");
      pfsal_handle = &(pentry->object.symlink.handle);
      break;

    case DIR_BEGINNING:
      strcpy(tag, "dir ");
      pfsal_handle = &(pentry->object.dir_begin.handle);
      break;

    default:
      return;
      break;
    }

  nfsfh.nfs_fh4_len = pfsal_handle->data.srv_handle_len;
  nfsfh.nfs_fh4_val = pfsal_handle->data.srv_handle_val;

  nfs4_sprint_fhandle(&nfsfh, outstr);

  LogFullDebug(COMPONENT_CACHE_INODE,
               "-->-->-->-->--> External FH (%s) comment=%s = %s",
               tag, comment, outstr);
}                               /* cache_inode_print_srvhandle */
#endif

<<<<<<< HEAD
cache_inode_status_t cache_inode_pin_pentry(cache_entry_t * pentry,
                                      cache_inode_client_t * pclient,
                                      fsal_op_context_t * pcontext)
{
   cache_inode_status_t pstatus = CACHE_INODE_SUCCESS;

   LogDebug(COMPONENT_CACHE_INODE,
            "cache_inode_pin_pentry: pentry %p; pclient %p",
            pentry, pclient);
   if (pentry->object.file.open_fd.num_locks == 0) {
     pstatus = cache_inode_open(pentry, pclient, FSAL_O_RDWR,
        pcontext, &pstatus);
     if (pstatus != CACHE_INODE_SUCCESS)
        return pstatus;
   }
   pentry->object.file.open_fd.num_locks++;
   LogDebug(COMPONENT_CACHE_INODE,
            "cache_inode_pin_pentry: numlocks %d",
            pentry->object.file.open_fd.num_locks);
   return pstatus;
}

cache_inode_status_t cache_inode_unpin_pentry(cache_entry_t * pentry,
                                       cache_inode_client_t * pclient,
                                       hash_table_t * ht)
{
  cache_inode_status_t pstatus = CACHE_INODE_SUCCESS;

  pentry->object.file.open_fd.num_locks--;
  LogDebug(COMPONENT_CACHE_INODE,
           "cache_inode_unpin_pentry: pentry %p; pclient %p numlocks %d, kill_entry %d",
           pentry, pclient,
           pentry->object.file.open_fd.num_locks,
           pentry->internal_md.kill_entry);
  if (pentry->object.file.open_fd.num_locks == 0)
    {
      pstatus = cache_inode_close(pentry, pclient, &pstatus);
      if (pentry->internal_md.kill_entry != 0)
        pstatus = cache_inode_kill_entry(pentry, ht, pclient, &pstatus);
    }
  return pstatus;
}
=======
>>>>>>> 7d825c78
<|MERGE_RESOLUTION|>--- conflicted
+++ resolved
@@ -1831,50 +1831,4 @@
                "-->-->-->-->--> External FH (%s) comment=%s = %s",
                tag, comment, outstr);
 }                               /* cache_inode_print_srvhandle */
-#endif
-
-<<<<<<< HEAD
-cache_inode_status_t cache_inode_pin_pentry(cache_entry_t * pentry,
-                                      cache_inode_client_t * pclient,
-                                      fsal_op_context_t * pcontext)
-{
-   cache_inode_status_t pstatus = CACHE_INODE_SUCCESS;
-
-   LogDebug(COMPONENT_CACHE_INODE,
-            "cache_inode_pin_pentry: pentry %p; pclient %p",
-            pentry, pclient);
-   if (pentry->object.file.open_fd.num_locks == 0) {
-     pstatus = cache_inode_open(pentry, pclient, FSAL_O_RDWR,
-        pcontext, &pstatus);
-     if (pstatus != CACHE_INODE_SUCCESS)
-        return pstatus;
-   }
-   pentry->object.file.open_fd.num_locks++;
-   LogDebug(COMPONENT_CACHE_INODE,
-            "cache_inode_pin_pentry: numlocks %d",
-            pentry->object.file.open_fd.num_locks);
-   return pstatus;
-}
-
-cache_inode_status_t cache_inode_unpin_pentry(cache_entry_t * pentry,
-                                       cache_inode_client_t * pclient,
-                                       hash_table_t * ht)
-{
-  cache_inode_status_t pstatus = CACHE_INODE_SUCCESS;
-
-  pentry->object.file.open_fd.num_locks--;
-  LogDebug(COMPONENT_CACHE_INODE,
-           "cache_inode_unpin_pentry: pentry %p; pclient %p numlocks %d, kill_entry %d",
-           pentry, pclient,
-           pentry->object.file.open_fd.num_locks,
-           pentry->internal_md.kill_entry);
-  if (pentry->object.file.open_fd.num_locks == 0)
-    {
-      pstatus = cache_inode_close(pentry, pclient, &pstatus);
-      if (pentry->internal_md.kill_entry != 0)
-        pstatus = cache_inode_kill_entry(pentry, ht, pclient, &pstatus);
-    }
-  return pstatus;
-}
-=======
->>>>>>> 7d825c78
+#endif