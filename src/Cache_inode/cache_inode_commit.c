--- conflicted
+++ resolved
@@ -121,17 +121,12 @@
           
           return *pstatus;
         }
-<<<<<<< HEAD
-      
-      fsal_status = FSAL_sync(&(pentry->object.file.open_fd.fd));
-=======
 
 #ifdef _USE_MFSL      
       fsal_status = MFSL_sync(&(pentry->object.file.open_fd.mfsl_fd), NULL); 
 #else
       fsal_status = FSAL_sync(&(pentry->object.file.open_fd.fd));
 #endif
->>>>>>> 7d825c78
       if(FSAL_IS_ERROR(fsal_status)) {
         LogMajor(COMPONENT_CACHE_INODE, "cache_inode_rdwr: fsal_sync() failed: fsal_status.major = %d",
                  fsal_status.major);
