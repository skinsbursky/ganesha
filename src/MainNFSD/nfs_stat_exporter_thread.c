/*
 * vim:expandtab:shiftwidth=8:tabstop=8:
 *
 * Copyright CEA/DAM/DIF  (2008)
 * contributeur : Philippe DENIEL   philippe.deniel@cea.fr
 *                Thomas LEIBOVICI  thomas.leibovici@cea.fr
 *
 * This program is free software; you can redistribute it and/or
 * modify it under the terms of the GNU Lesser General Public
 * License as published by the Free Software Foundation; either
 * version 3 of the License, or (at your option) any later version.
 *
 * This program is distributed in the hope that it will be useful,
 * but WITHOUT ANY WARRANTY; without even the implied warranty of
 * MERCHANTABILITY or FITNESS FOR A PARTICULAR PURPOSE.  See the GNU
 * Lesser General Public License for more details.
 *
 * You should have received a copy of the GNU Lesser General Public
 * License along with this library; if not, write to the Free Software
 * Foundation, Inc., 51 Franklin Street, Fifth Floor, Boston, MA  02110-1301  USA
 *
 * ---------------------------------------
 */

/**
 * \file    nfs_stats_thread.c
 * \author  $Author: deniel $
 * \date    $Date: 2006/02/22 12:01:58 $
 * \version $Revision: 1.6 $
 * \brief   The file that contain the 'stats_thread' routine for the nfsd.
 *
 * nfs_stats_thread.c : The file that contain the 'stats_thread' routine for the nfsd.
 *
 *
 */
#ifdef HAVE_CONFIG_H
#include "config.h"
#endif

#ifdef _SOLARIS
#include "solaris_port.h"
#endif

#include <stdio.h>
#include <string.h>
#include <pthread.h>
#include <sys/stat.h>
#include <time.h>
#include <stdlib.h>
#include <unistd.h>
#include <errno.h>
#include <sys/types.h>
#include <sys/socket.h>
#include <netinet/in.h>
#include <netdb.h>
#include <arpa/inet.h>
#include <sys/wait.h>
#include <signal.h>
#include "nfs_core.h"
#include "nfs_stat.h"
#include "nfs_exports.h"
#include "nodelist.h"
#include "stuff_alloc.h"
#include "fsal.h"

extern nfs_parameter_t nfs_param;

#define DEFAULT_PORT "10401"

#define BACKLOG 10

#define  CONF_STAT_EXPORTER_LABEL  "STAT_EXPORTER"
#define STRCMP   strcasecmp

/* Make sure this is <= the same macro in support/exports.c */
#define EXPORT_MAX_CLIENTS 20
#define EXPORT_MAX_CLIENTLEN 256        /* client name len */

extern nfs_parameter_t nfs_param;

int stat_export_check_access(struct sockaddr_storage *pssaddr,
                             exportlist_client_t *clients,
                             exportlist_client_entry_t * pclient_found)
{
  int rc;
  unsigned int addr;
  struct sockaddr_in *psockaddr_in;
#ifdef _USE_TIRPC_IPV6
  struct sockaddr_in6 *psockaddr_in6;
#endif
  static char ten_bytes_all_0[10];
  static unsigned two_bytes_all_1 = 0xFFFF;
  char ipstring[MAXHOSTNAMELEN];
  char ip6string[MAXHOSTNAMELEN];

  memset(ten_bytes_all_0, 0, 10);

  psockaddr_in = (struct sockaddr_in *)pssaddr;
  addr = psockaddr_in->sin_addr.s_addr;

  /* For now, no matching client is found */
  memset(pclient_found, 0, sizeof(exportlist_client_entry_t));

#ifdef _USE_TIPRC_IPV6
  if(psockaddr_in->sin_family == AF_INET)
    {
#endif                          /* _USE_TIRPC_IPV6 */
      /* Convert IP address into a string for wild character access checks. */
      inet_ntop(psockaddr_in->sin_family, &psockaddr_in->sin_addr,
                ipstring, INET_ADDRSTRLEN);
      if(ipstring == NULL)
        {
          LogCrit(COMPONENT_MAIN,
                  "Error: Could not convert the IPv4 address to a character string.");
          return FALSE;
        }
      if(export_client_match
<<<<<<< HEAD
         (addr, ipstring, clients, pclient_found, EXPORT_OPTION_READ_ACCESS | EXPORT_OPTION_WRITE_ACCESS))
=======
	 (addr, ipstring, clients, pclient_found, EXPORT_OPTION_READ_ACCESS | EXPORT_OPTION_WRITE_ACCESS))
>>>>>>> 7fd5380b
        return TRUE;
#ifdef _USE_TIRPC_IPV6
    }
  else
    {
      psockaddr_in6 = (struct sockaddr_in6 *)pssaddr;
      if(isFulldebug(COMPONENT_MAIN))
        {
          char txtaddrv6[100];

          inet_ntop(psockaddr_in6->sin6_family,
                    psockaddr_in6->sin6_addr.s6_addr, txtaddrv6, 100);
<<<<<<< HEAD
          LogFullDebug(COMPONENT_MAIN,
                       "Client has IPv6 adress = %s", txtaddrv6);
=======
          LogFullDebug(COMPONENT_MAIN, "Client has IPv6 adress = %s", txtaddrv6);
>>>>>>> 7fd5380b
        }
      /* If the client socket is IPv4, then it is wrapped into a   ::ffff:a.b.c.d IPv6 address. We check this here
       * This kind of adress is shaped like this:
       * |---------------------------------------------------------------|
       * |   80 bits = 10 bytes  | 16 bits = 2 bytes | 32 bits = 4 bytes |
       * |---------------------------------------------------------------|
       * |            0          |        FFFF       |    IPv4 address   |
       * |---------------------------------------------------------------|   */
      if(!memcmp(psockaddr_in6->sin6_addr.s6_addr, ten_bytes_all_0, 10) &&
         !memcmp((char *)(psockaddr_in6->sin6_addr.s6_addr + 10),
                 (char *)&two_bytes_all_1, 2))
        {
          /* Convert IP address into a string for wild character access checks. */
          inet_ntop(psockaddr_in->sin6_family, &psockaddr_in->sin6_addr,
                    ip6string, INET6_ADDRSTRLEN);
          if(ip6string == NULL)
            {
              LogCrit(COMPONENT_MAIN,
                      "Error: Could not convert the IPv6 address to a character string.");
              return FALSE;
            }
          /* This is an IPv4 address mapped to an IPv6 one. Extract the IPv4 address and proceed with IPv4 autentication */
          memcpy((char *)&addr, (char *)(psockaddr_in6->sin6_addr.s6_addr + 12), 4);

          /* Proceed with IPv4 dedicated function */
          /* else, check if any access only export matches this client */
          if(export_client_match
<<<<<<< HEAD
             (addr, ip6string, clients, pclient_found, EXPORT_OPTION_READ_ACCESS | EXPORT_OPTION_WRITE_ACCESS))
            return TRUE;
        }
      if(export_client_matchv6
         (&(psockaddr_in6->sin6_addr), clients, pclient_found, EXPORT_OPTION_READ_ACCESS | EXPORT_OPTION_WRITE_ACCESS))
=======
	     (addr, ip6string, clients, pclient_found, EXPORT_OPTION_READ_ACCESS | EXPORT_OPTION_WRITE_ACCESS))
            return TRUE;
        }
      if(export_client_matchv6
	 (&(psockaddr_in6->sin6_addr), clients, pclient_found, EXPORT_OPTION_READ_ACCESS | EXPORT_OPTION_WRITE_ACCESS))
>>>>>>> 7fd5380b
        return TRUE;
    }
#endif                          /* _USE_TIRPC_IPV6 */
  /* If this point is reached, no matching entry was found */
  return FALSE;

}                               /* stat_export_check_access */

<<<<<<< HEAD
static int parseAccessParam(char *var_name, char *var_value,
                            exportlist_client_t *clients) {
=======
static int parseAccessParam_for_statexporter(char *var_name, char *var_value,
					     exportlist_client_t *clients)
{
>>>>>>> 7fd5380b
  int rc, err_flag = FALSE;
  char *expended_node_list;

  /* temp array of clients */
  char *client_list[EXPORT_MAX_CLIENTS];
  int idx;
  int count;

  /* expends host[n-m] notations */
  count =
    nodelist_common_condensed2extended_nodelist(var_value, &expended_node_list);

  if(count <= 0)
    {
      err_flag = TRUE;
      LogCrit(COMPONENT_CONFIG,
              "STAT_EXPORT_ACCESS: ERROR: Invalid format for client list in EXPORT::%s definition",
              var_name);

      return -1;
    }
  else if(count > EXPORT_MAX_CLIENTS)
    {
      err_flag = TRUE;
      LogCrit(COMPONENT_CONFIG,
              "STAT_EXPORT_ACCESS: ERROR: Client list too long (%d>%d)",
              count, EXPORT_MAX_CLIENTS);
      return -1;
    }

  /* allocate clients strings  */
  for(idx = 0; idx < count; idx++)
    {
      client_list[idx] = (char *)Mem_Alloc(EXPORT_MAX_CLIENTLEN);
      client_list[idx][0] = '\0';
    }

  /*
   * Search for coma-separated list of hosts, networks and netgroups
   */
  rc = nfs_ParseConfLine(client_list, count,
                         expended_node_list, find_comma, find_endLine);

  /* free the buffer the nodelist module has allocated */
  free(expended_node_list);

  if(rc < 0)
    {
      err_flag = TRUE;
      LogCrit(COMPONENT_CONFIG,
              "STAT_EXPORT_ACCESS: ERROR: Client list too long (>%d)", count);

      /* free client strings */
      for(idx = 0; idx < count; idx++)
        Mem_Free((caddr_t) client_list[idx]);

      return rc;
    }

  rc = nfs_AddClientsToClientArray( clients, rc,
<<<<<<< HEAD
                                    (char **)client_list, EXPORT_OPTION_READ_ACCESS | EXPORT_OPTION_WRITE_ACCESS);
=======
				    (char **)client_list, EXPORT_OPTION_READ_ACCESS | EXPORT_OPTION_WRITE_ACCESS);
>>>>>>> 7fd5380b
  if(rc != 0)
    {
      err_flag = TRUE;
      LogCrit(COMPONENT_CONFIG,
              "STAT_EXPORT_ACCESS: ERROR: Invalid client found in \"%s\"",
              var_value);

      /* free client strings */
      for(idx = 0; idx < count; idx++)
        Mem_Free((caddr_t) client_list[idx]);

      return rc;
    }

  /* everything is OK */

  /* free client strings */
  for(idx = 0; idx < count; idx++)
    Mem_Free((caddr_t) client_list[idx]);

  return rc;
}


int get_stat_exporter_conf(config_file_t in_config, external_tools_parameter_t * out_parameter)
{
  int err;
  int blk_index;
  int var_max, var_index;
  char *key_name;
  char *key_value;
  config_item_t block;
  config_item_t item;

  strncpy(out_parameter->stat_export.export_stat_port, DEFAULT_PORT, MAXPORTLEN);

   /* Get the config BLOCK */
 if((block = config_FindItemByName(in_config, CONF_STAT_EXPORTER_LABEL)) == NULL)
    {
      /* cannot read item */
<<<<<<< HEAD
      LogCrit(COMPONENT_CONFIG,
              "STAT_EXPORTER: Cannot read item \"%s\" from configuration file",
=======
      LogCrit(COMPONENT_CONFIG, "STAT_EXPORTER: Cannot read item \"%s\" from configuration file",
>>>>>>> 7fd5380b
              CONF_STAT_EXPORTER_LABEL);
      /* Expected to be a block */
      return ENOENT;
    }
  else if(config_ItemType(block) != CONFIG_ITEM_BLOCK)
     {
<<<<<<< HEAD
       LogCrit(COMPONENT_CONFIG,
               "STAT_EXPORTER: Cannot read item \"%s\" from configuration file",
=======
       LogCrit(COMPONENT_CONFIG, "STAT_EXPORTER: Cannot read item \"%s\" from configuration file",
>>>>>>> 7fd5380b
               CONF_STAT_EXPORTER_LABEL);
      /* Expected to be a block */
       return ENOENT;
     }

  /* makes an iteration on the (key, value) couplets */
  var_max = config_GetNbItems(block);

  for(var_index = 0; var_index < var_max; var_index++)
    {
       /* retrieve key's name */
      item = config_GetItemByIndex(block, var_index);
      err = config_GetKeyValue(item, &key_name, &key_value);

      if(err)
        {
          LogCrit(COMPONENT_CONFIG,
                  "STAT_EXPORTER: ERROR reading key[%d] from section \"%s\" of configuration file.",
                  var_index, CONF_LABEL_FS_SPECIFIC);
          return err;
        }

      if(!STRCMP(key_name, "Access"))
        {
<<<<<<< HEAD
          parseAccessParam(key_name, key_value,
                           &(out_parameter->stat_export.allowed_clients));
=======
	  parseAccessParam_for_statexporter(key_name, key_value,
					    &(out_parameter->stat_export.allowed_clients));
>>>>>>> 7fd5380b
        }
      else if(!STRCMP(key_name, "Port"))
        {
          strncpy(out_parameter->stat_export.export_stat_port, key_value, MAXPORTLEN);
        }
      else
        {
          LogCrit(COMPONENT_CONFIG,
                  "STAT_EXPORTER LOAD PARAMETER: ERROR: Unknown or unsettable key: %s (item %s)",
                  key_name, CONF_LABEL_FS_SPECIFIC);
          return EINVAL;
        }
    }
  return 0;
}

void *get_in_addr(struct sockaddr *sa)
{
  if(sa->sa_family == AF_INET)
    return &(((struct sockaddr_in*)sa)->sin_addr);
  return &(((struct sockaddr_in6*)sa)->sin6_addr);
}

int merge_stats(nfs_request_stat_item_t *global_stat_items,
                nfs_request_stat_item_t **workers_stat_items, int function_index, int detail_flag)
{
  int rc = ERR_STAT_NO_ERROR;
  unsigned int i = 0;

  for(i = 0; i < nfs_param.core_param.nb_worker; i++)
    {
      if(i == 0)
        {
          global_stat_items[function_index].total =
              workers_stat_items[i][function_index].total;
          global_stat_items[function_index].success =
              workers_stat_items[i][function_index].success;
          global_stat_items[function_index].dropped =
              workers_stat_items[i][function_index].dropped;
          global_stat_items[function_index].tot_latency =
              workers_stat_items[i][function_index].tot_latency;
          global_stat_items[function_index].min_latency =
              workers_stat_items[i][function_index].min_latency;
          global_stat_items[function_index].max_latency =
              workers_stat_items[i][function_index].max_latency;
          if(detail_flag)
            {
              global_stat_items[function_index].tot_await_time =
                  workers_stat_items[i][function_index].tot_await_time;
            }
        }
      else
        {
          global_stat_items[function_index].total +=
              workers_stat_items[i][function_index].total;
          global_stat_items[function_index].success +=
              workers_stat_items[i][function_index].success;
          global_stat_items[function_index].dropped +=
              workers_stat_items[i][function_index].dropped;
          global_stat_items[function_index].tot_latency +=
              workers_stat_items[i][function_index].tot_latency;
          set_min_latency(&(global_stat_items[function_index]),
              workers_stat_items[i][function_index].min_latency);
          set_max_latency(&(global_stat_items[function_index]),
              workers_stat_items[i][function_index].max_latency);
          if(detail_flag)
            {
              global_stat_items[function_index].tot_await_time +=
                  workers_stat_items[i][function_index].tot_await_time;
            }
        }
    }

  return rc;
}

int write_stats(char *stat_buf, int num_cmds, char **function_names, nfs_request_stat_item_t *global_stat_items, int detail_flag)
{
  int rc = ERR_STAT_NO_ERROR;

  char *offset = NULL;
  unsigned int i = 0;
  unsigned int tot_calls =0, tot_latency = 0;
  unsigned int tot_await_time = 0;
  float tot_latency_ms;
  float tot_await_time_ms;
  char *name = NULL;
  char *ver = NULL;
  char *call = NULL;
  char *saveptr = NULL;

  offset = stat_buf;
  for(i = 0; i < num_cmds; i++)
    {
      tot_calls = global_stat_items[i].total;
      tot_latency = global_stat_items[i].tot_latency;
      tot_latency_ms = (float)((float)tot_latency / (float)1000);
      if(detail_flag)
        {
          tot_await_time = global_stat_items[i].tot_await_time;
          tot_await_time_ms = (float)((float)tot_await_time / (float)1000);
        }


      /* Extract call name from function name. */
      name = strdup(function_names[i]);
      ver = strtok_r(name, "_", &saveptr);
      call = strtok_r(NULL, "_", &saveptr);

      if(detail_flag)
        sprintf(offset, "_%s_ %u %.2f %.2f", call, tot_calls, tot_latency_ms, tot_await_time_ms);
      else
        sprintf(offset, "_%s_ %u %.2f", call, tot_calls, tot_latency_ms);
      offset += strlen(stat_buf);
      if(i != num_cmds - 1)
        {
          sprintf(offset, "%s", " ");
          offset += 1;
        }

      free(name);
    }

  return rc;
}

int merge_nfs_stats(char *stat_buf, nfs_stat_client_req_t *stat_client_req,
                    nfs_worker_stat_t *global_data, nfs_worker_data_t *workers_data)
{
  int rc = ERR_STAT_NO_ERROR;

  unsigned int i = 0;
  unsigned int num_cmds = 0;
  nfs_request_stat_item_t *global_stat_items = NULL;
  nfs_request_stat_item_t *workers_stat_items[nfs_param.core_param.nb_worker];
  char **function_names = NULL;

  switch(stat_client_req->nfs_version)
    {
      case 2:
        num_cmds = NFS_V2_NB_COMMAND;
        global_stat_items = (global_data->stat_req.stat_req_nfs2);
        for(i = 0; i < nfs_param.core_param.nb_worker; i++)
          {
            workers_stat_items[i] = (workers_data[i].stats.stat_req.stat_req_nfs2);
          }
        function_names = nfsv2_function_names;
      break;

      case 3:
        num_cmds = NFS_V3_NB_COMMAND;
        global_stat_items = (global_data->stat_req.stat_req_nfs3);
        for(i = 0; i < nfs_param.core_param.nb_worker; i++)
          {
            workers_stat_items[i] = (workers_data[i].stats.stat_req.stat_req_nfs3);
          }
        function_names = nfsv3_function_names;
      break;

      case 4:
        num_cmds = NFS_V4_NB_COMMAND;
        global_stat_items = (global_data->stat_req.stat_req_nfs4);
        for(i = 0; i < nfs_param.core_param.nb_worker; i++)
          {
            workers_stat_items[i] = (workers_data[i].stats.stat_req.stat_req_nfs4);
          }
        function_names = nfsv4_function_names;
      break;

      default:
        // TODO: Invalid NFS version handling
        LogCrit(COMPONENT_MAIN, "Error: Invalid NFS version.");
      break;
    }

  switch(stat_client_req->stat_type)
    {
      case PER_SERVER:
        for(i = 0; i < num_cmds; i++)
          {
            rc = merge_stats(global_stat_items, workers_stat_items, i, 0);
          }
        rc = write_stats(stat_buf, num_cmds, function_names, global_stat_items, 0);
      break;

      case PER_SERVER_DETAIL:
        for(i = 0; i < num_cmds; i++)
          {
            rc = merge_stats(global_stat_items, workers_stat_items, i, 1);
          }
        rc = write_stats(stat_buf, num_cmds, function_names, global_stat_items, 1);
      break;

      case PER_CLIENT:
      break;

      case PER_SHARE:
      break;

      case PER_CLIENTSHARE:
      break;

      default:
        // TODO: Invalid stat type handling
        LogCrit(COMPONENT_MAIN, "Error: Invalid stat type.");
      break;
        }

  return rc;
}

int process_stat_request(void *addr, int new_fd)
{
  int rc = ERR_STAT_NO_ERROR;

  char cmd_buf[4096];

  char stat_buf[4096];
  char *token = NULL;
  char *key = NULL;
  char *value = NULL;
  char *saveptr1 = NULL;
  char *saveptr2 = NULL;

  nfs_worker_data_t *workers_data = addr;
  nfs_worker_stat_t global_worker_stat;
  nfs_stat_client_req_t stat_client_req;
  memset(&stat_client_req, 0, sizeof(nfs_stat_client_req_t));
  memset(cmd_buf, 0, 4096);

  if((rc = recv(new_fd, cmd_buf, 4096, 0)) == -1)
    LogError(COMPONENT_MAIN, ERR_SYS, errno, rc);

  /* Parse command options. */
  token = strtok_r(cmd_buf, ",", &saveptr1);
  while(token != NULL)
  {
    key = strtok_r(token, "=", &saveptr2);
    value = strtok_r(NULL, "=", &saveptr2);

    if(key != NULL && value != NULL)
    {
      if(strcmp(key, "version") == 0)
      {
        stat_client_req.nfs_version = atoi(value);
      }
      else if(strcmp(key, "type") == 0)
      {
        if(strcmp(value, "all") == 0)
          {
            stat_client_req.stat_type = PER_SERVER;
          }
        else if(strcmp(value, "all_detail") == 0)
          {
            stat_client_req.stat_type = PER_SERVER_DETAIL;
          }
      }
    }

    token = strtok_r(NULL, ",", &saveptr1);
  }

  memset(stat_buf, 0, 4096);
  merge_nfs_stats(stat_buf, &stat_client_req, &global_worker_stat, workers_data);
  if((rc = send(new_fd, stat_buf, 4096, 0)) == -1)
    LogError(COMPONENT_MAIN, ERR_SYS, errno, rc);

  close(new_fd);

  return rc;
}

int check_permissions() {
  return 0;
}

void *stat_exporter_thread(void *addr)
{
  int sockfd, new_fd;
  struct addrinfo hints, *servinfo, *p;
  struct sockaddr_storage their_addr;
  socklen_t sin_size;
  int yes = 1;
  char s[INET6_ADDRSTRLEN];
  int rc;
  exportlist_client_entry_t pclient_found;

  SetNameFunction("statistics_exporter");

  memset(&hints, 0, sizeof hints);

#ifndef _USE_TIRPC_IPV6
  hints.ai_family = AF_INET;
#else
  hints.ai_family = AF_INET6;
#endif
  hints.ai_socktype = SOCK_STREAM;
  hints.ai_flags = AI_PASSIVE;

  if((rc = getaddrinfo(NULL, nfs_param.extern_param.stat_export.export_stat_port, &hints, &servinfo)) != 0)
    {
      LogCrit(COMPONENT_MAIN, "getaddrinfo: %s", gai_strerror(rc));
      return NULL;
    }
  for(p = servinfo; p != NULL; p = p->ai_next)
    {
      if((sockfd = socket(p->ai_family, p->ai_socktype,
                          p->ai_protocol)) == -1)
        {
          LogError(COMPONENT_MAIN, ERR_SYS, errno, sockfd);
          continue;
        }

      if((rc = setsockopt(sockfd, SOL_SOCKET, SO_REUSEADDR, &yes,
                          sizeof(int))) == -1)
        {
          LogError(COMPONENT_MAIN, ERR_SYS, errno, rc);
          return NULL;
        }

      if((rc = bind(sockfd, p->ai_addr, p->ai_addrlen)) == -1)
        {
          close(sockfd);
          LogError(COMPONENT_MAIN, ERR_SYS, errno, rc);
          continue;
        }

      break;
    }

  if(p == NULL)
    {
      LogCrit(COMPONENT_MAIN, "server: failed to bind");
      return NULL;
    }

  freeaddrinfo(servinfo);
  if((rc = listen(sockfd, BACKLOG)) == -1)
    {
      LogError(COMPONENT_MAIN, ERR_SYS, errno, rc);
      return NULL;
    }
  LogInfo(COMPONENT_MAIN, "Stat export server: Waiting for connections...");

  while(1)
    {
      sin_size = sizeof their_addr;
      new_fd = accept(sockfd, (struct sockaddr *)&their_addr, &sin_size);
      if(new_fd == -1)
        {
          LogError(COMPONENT_MAIN, ERR_SYS, errno, new_fd);
          continue;
        }

      inet_ntop(their_addr.ss_family,
                get_in_addr((struct sockaddr *)&their_addr),
                s, sizeof s);

      if (stat_export_check_access(&their_addr,
                                   &(nfs_param.extern_param.stat_export.allowed_clients),
                                   &pclient_found)) {
        LogDebug(COMPONENT_MAIN, "Stat export server: Access granted to %s", s);
        process_stat_request(addr, new_fd);
      } else {
        LogWarn(COMPONENT_MAIN, "Stat export server: Access denied to %s", s);
      }
    }                           /* while ( 1 ) */

  return NULL;
}                               /* stat_exporter_thread */

void *long_processing_thread(void *addr)
{
  nfs_worker_data_t *workers_data = (nfs_worker_data_t *) addr;
  struct timeval timer_end;
  struct timeval timer_diff;
  int i;

  SetNameFunction("long_processing");

  while(1)
    {
      sleep(1);
      gettimeofday(&timer_end, NULL);

      for(i = 0; i < nfs_param.core_param.nb_worker; i++)
        {
          if(workers_data[i].timer_start.tv_sec == 0)
            continue;
          timer_diff = time_diff(workers_data[i].timer_start, timer_end);
          if(timer_diff.tv_sec == nfs_param.core_param.long_processing_threshold)
<<<<<<< HEAD
            LogEvent(COMPONENT_DISPATCH,
                     "Worker#%d: Function %s has been running for %llu.%.6llu seconds",
                     i, workers_data[i].pfuncdesc->funcname,
                     (unsigned long long)timer_diff.tv_sec,
                     (unsigned long long)timer_diff.tv_usec);
=======
            LogEvent(COMPONENT_DISPATCH, "Worker#%d: Function %s has been running for %llu.%.6llu seconds",
                     i, workers_data[i].pfuncdesc->funcname,
                     (unsigned long long)timer_diff.tv_sec, (unsigned long long)timer_diff.tv_usec);
>>>>>>> 7fd5380b
        }
    }

  return NULL;
}                               /* long_processing_thread */<|MERGE_RESOLUTION|>--- conflicted
+++ resolved
@@ -115,11 +115,7 @@
           return FALSE;
         }
       if(export_client_match
-<<<<<<< HEAD
          (addr, ipstring, clients, pclient_found, EXPORT_OPTION_READ_ACCESS | EXPORT_OPTION_WRITE_ACCESS))
-=======
-	 (addr, ipstring, clients, pclient_found, EXPORT_OPTION_READ_ACCESS | EXPORT_OPTION_WRITE_ACCESS))
->>>>>>> 7fd5380b
         return TRUE;
 #ifdef _USE_TIRPC_IPV6
     }
@@ -132,12 +128,8 @@
 
           inet_ntop(psockaddr_in6->sin6_family,
                     psockaddr_in6->sin6_addr.s6_addr, txtaddrv6, 100);
-<<<<<<< HEAD
           LogFullDebug(COMPONENT_MAIN,
                        "Client has IPv6 adress = %s", txtaddrv6);
-=======
-          LogFullDebug(COMPONENT_MAIN, "Client has IPv6 adress = %s", txtaddrv6);
->>>>>>> 7fd5380b
         }
       /* If the client socket is IPv4, then it is wrapped into a   ::ffff:a.b.c.d IPv6 address. We check this here
        * This kind of adress is shaped like this:
@@ -165,19 +157,11 @@
           /* Proceed with IPv4 dedicated function */
           /* else, check if any access only export matches this client */
           if(export_client_match
-<<<<<<< HEAD
              (addr, ip6string, clients, pclient_found, EXPORT_OPTION_READ_ACCESS | EXPORT_OPTION_WRITE_ACCESS))
             return TRUE;
         }
       if(export_client_matchv6
          (&(psockaddr_in6->sin6_addr), clients, pclient_found, EXPORT_OPTION_READ_ACCESS | EXPORT_OPTION_WRITE_ACCESS))
-=======
-	     (addr, ip6string, clients, pclient_found, EXPORT_OPTION_READ_ACCESS | EXPORT_OPTION_WRITE_ACCESS))
-            return TRUE;
-        }
-      if(export_client_matchv6
-	 (&(psockaddr_in6->sin6_addr), clients, pclient_found, EXPORT_OPTION_READ_ACCESS | EXPORT_OPTION_WRITE_ACCESS))
->>>>>>> 7fd5380b
         return TRUE;
     }
 #endif                          /* _USE_TIRPC_IPV6 */
@@ -186,14 +170,9 @@
 
 }                               /* stat_export_check_access */
 
-<<<<<<< HEAD
-static int parseAccessParam(char *var_name, char *var_value,
-                            exportlist_client_t *clients) {
-=======
 static int parseAccessParam_for_statexporter(char *var_name, char *var_value,
 					     exportlist_client_t *clients)
 {
->>>>>>> 7fd5380b
   int rc, err_flag = FALSE;
   char *expended_node_list;
 
@@ -254,11 +233,7 @@
     }
 
   rc = nfs_AddClientsToClientArray( clients, rc,
-<<<<<<< HEAD
                                     (char **)client_list, EXPORT_OPTION_READ_ACCESS | EXPORT_OPTION_WRITE_ACCESS);
-=======
-				    (char **)client_list, EXPORT_OPTION_READ_ACCESS | EXPORT_OPTION_WRITE_ACCESS);
->>>>>>> 7fd5380b
   if(rc != 0)
     {
       err_flag = TRUE;
@@ -299,24 +274,16 @@
  if((block = config_FindItemByName(in_config, CONF_STAT_EXPORTER_LABEL)) == NULL)
     {
       /* cannot read item */
-<<<<<<< HEAD
       LogCrit(COMPONENT_CONFIG,
               "STAT_EXPORTER: Cannot read item \"%s\" from configuration file",
-=======
-      LogCrit(COMPONENT_CONFIG, "STAT_EXPORTER: Cannot read item \"%s\" from configuration file",
->>>>>>> 7fd5380b
               CONF_STAT_EXPORTER_LABEL);
       /* Expected to be a block */
       return ENOENT;
     }
   else if(config_ItemType(block) != CONFIG_ITEM_BLOCK)
      {
-<<<<<<< HEAD
        LogCrit(COMPONENT_CONFIG,
                "STAT_EXPORTER: Cannot read item \"%s\" from configuration file",
-=======
-       LogCrit(COMPONENT_CONFIG, "STAT_EXPORTER: Cannot read item \"%s\" from configuration file",
->>>>>>> 7fd5380b
                CONF_STAT_EXPORTER_LABEL);
       /* Expected to be a block */
        return ENOENT;
@@ -341,13 +308,8 @@
 
       if(!STRCMP(key_name, "Access"))
         {
-<<<<<<< HEAD
-          parseAccessParam(key_name, key_value,
-                           &(out_parameter->stat_export.allowed_clients));
-=======
 	  parseAccessParam_for_statexporter(key_name, key_value,
 					    &(out_parameter->stat_export.allowed_clients));
->>>>>>> 7fd5380b
         }
       else if(!STRCMP(key_name, "Port"))
         {
@@ -739,17 +701,11 @@
             continue;
           timer_diff = time_diff(workers_data[i].timer_start, timer_end);
           if(timer_diff.tv_sec == nfs_param.core_param.long_processing_threshold)
-<<<<<<< HEAD
             LogEvent(COMPONENT_DISPATCH,
                      "Worker#%d: Function %s has been running for %llu.%.6llu seconds",
                      i, workers_data[i].pfuncdesc->funcname,
                      (unsigned long long)timer_diff.tv_sec,
                      (unsigned long long)timer_diff.tv_usec);
-=======
-            LogEvent(COMPONENT_DISPATCH, "Worker#%d: Function %s has been running for %llu.%.6llu seconds",
-                     i, workers_data[i].pfuncdesc->funcname,
-                     (unsigned long long)timer_diff.tv_sec, (unsigned long long)timer_diff.tv_usec);
->>>>>>> 7fd5380b
         }
     }
 
