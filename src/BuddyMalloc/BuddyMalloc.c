--- conflicted
+++ resolved
@@ -1931,16 +1931,10 @@
  */
 int BuddyDestroy()
 {
-<<<<<<< HEAD
-        BuddyThreadContext_t *context;
-        BuddyBlock_t *p_block;
-        unsigned int i;
-        int rc;
-=======
   BuddyThreadContext_t *context;
   BuddyBlock_t *p_block;
   unsigned int i;
->>>>>>> 1058f3d4
+  int rc;
 
   /* Ensure thread safety. */
   context = GetThreadContext();
@@ -1954,7 +1948,6 @@
     return BUDDY_ERR_NOTINIT;
 
 #ifndef _MONOTHREAD_MEMALLOC
-<<<<<<< HEAD
         /* Destroying thread resources must be done
          * under the protection of a mutex,
          * to prevent from concurrent thread that would
@@ -1978,58 +1971,6 @@
 }
 
 
-
-=======
-  /* check if there are some blocks to be freed from other threads */
-  CheckBlocksToBeFreed(context);
-#endif
-
-  /* free largest pages */
-  while((p_block = context->MemDesc[context->k_size]) != NULL)
-    {
-      /* sanity check on block */
-      if((p_block->Header.Base_ptr != (BUDDY_ADDR_T) p_block)
-         || (p_block->Header.StdInfo.Base_kSize != p_block->Header.StdInfo.k_size))
-        {
-          BuddyPrintLog(context->Config.buddy_error_file,
-                        "ERROR: largest free page is not a root page?!\n");
-          BuddyPrintLog(context->Config.buddy_error_file,
-                        "thread page size=2^%u, block size=2^%u, "
-                        "block base area=%p (size=2^%u), block addr=%p\n",
-                        context->k_size, p_block->Header.StdInfo.k_size,
-                        p_block->Header.Base_ptr,
-                        p_block->Header.StdInfo.Base_kSize, (BUDDY_ADDR_T) p_block);
-          return BUDDY_ERR_EFAULT;
-        }
-
-      /* We can free this page */
-#ifdef _DEBUG_MEMALLOC
-      printf("Releasing memory page at address %p, size=2^%u\n",
-             p_block, p_block->Header.StdInfo.k_size);
-#endif
-      Remove_FreeBlock(context, p_block);
-      free(p_block);
-      UpdateStats_RemoveStdPage(context);
-    }
-
-  /* if there are smaller blocks, it means there are still allocated
-   * blocks that cannot be merged with them.
-   * We can't free those pages...
-   */
-  for(i = 0; i < BUDDY_MAX_LOG2_SIZE; i++)
-    if(context->MemDesc[i])
-      {
-        BuddyPrintLog(context->Config.buddy_error_file,
-                      "ERROR: Can't release thread resources: memory still in use\n");
-        return BUDDY_ERR_INUSE;
-      }
-
-  /* destroy thread context */
-  free(context);
-  return BUDDY_SUCCESS;
-}
-
->>>>>>> 1058f3d4
 /**
  *  For debugging.
  *  Prints the content of the memory area to an opened file.
